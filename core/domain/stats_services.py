--- conflicted
+++ resolved
@@ -173,7 +173,6 @@
         stats_domain.FeedbackItem.get_feedback_items_for_user(user_id) )
 
     return user_stats
-<<<<<<< HEAD
 
 def get_exploration_info(exploration_id):
     """Returns statistics about an exploration for display.
@@ -193,9 +192,6 @@
        'stateInfos': state_infos,
     }
     return exp_info
-
-=======
->>>>>>> 517e1102
 
 def get_state_stats_for_exploration(exploration_id):
     """Returns a dict with state statistics for the given exploration id."""
