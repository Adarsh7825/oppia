# coding: utf-8
#
# Copyright 2014 The Oppia Authors. All Rights Reserved.
#
# Licensed under the Apache License, Version 2.0 (the "License");
# you may not use this file except in compliance with the License.
# You may obtain a copy of the License at
#
#      http://www.apache.org/licenses/LICENSE-2.0
#
# Unless required by applicable law or agreed to in writing, software
# distributed under the License is distributed on an "AS-IS" BASIS,
# WITHOUT WARRANTIES OR CONDITIONS OF ANY KIND, either express or implied.
# See the License for the specific language governing permissions and
# limitations under the License.

"""Domain objects for an exploration, its states, and their constituents.

Domain objects capture domain-specific logic and are agnostic of how the
objects they represent are stored. All methods and properties in this file
should therefore be independent of the specific storage models used.
"""

import collections
import copy
import logging
import re
import string

from core.domain import html_cleaner
from core.domain import gadget_registry
from core.domain import interaction_registry
from core.domain import param_domain
<<<<<<< HEAD
from core.domain import skins_services
=======
from core.domain import rule_domain
>>>>>>> 3df17166
from core.domain import trigger_registry
import feconf
import jinja_utils
import schema_utils
import utils


# Do not modify the values of these constants. This is to preserve backwards
# compatibility with previous change dicts.
# TODO(bhenning): Prior to July 2015, exploration changes involving rules were
# logged using the key 'widget_handlers'. These need to be migrated to
# 'answer_groups' and 'default_outcome'.
STATE_PROPERTY_PARAM_CHANGES = 'param_changes'
STATE_PROPERTY_CONTENT = 'content'
STATE_PROPERTY_INTERACTION_ID = 'widget_id'
STATE_PROPERTY_INTERACTION_CUST_ARGS = 'widget_customization_args'
STATE_PROPERTY_INTERACTION_ANSWER_GROUPS = 'answer_groups'
STATE_PROPERTY_INTERACTION_DEFAULT_OUTCOME = 'default_outcome'
STATE_PROPERTY_UNCLASSIFIED_ANSWERS = (
    'confirmed_unclassified_answers')
STATE_PROPERTY_INTERACTION_FALLBACKS = 'fallbacks'
# These two properties are kept for legacy purposes and are not used anymore.
STATE_PROPERTY_INTERACTION_HANDLERS = 'widget_handlers'
STATE_PROPERTY_INTERACTION_STICKY = 'widget_sticky'

GADGET_PROPERTY_VISIBILITY = 'gadget_visibility'
GADGET_PROPERTY_CUST_ARGS = 'gadget_customization_args'

# This takes an additional 'state_name' parameter.
CMD_ADD_STATE = 'add_state'
# This takes additional 'old_state_name' and 'new_state_name' parameters.
CMD_RENAME_STATE = 'rename_state'
# This takes an additional 'state_name' parameter.
CMD_DELETE_STATE = 'delete_state'
# This takes additional 'property_name' and 'new_value' parameters.
CMD_EDIT_STATE_PROPERTY = 'edit_state_property'
# This takes an additional 'gadget_name' parameter.
CMD_ADD_GADGET = 'add_gadget'
# This takes additional 'old_gadget_name' and 'new_gadget_name' parameters.
CMD_RENAME_GADGET = 'rename_gadget'
# This takes an additional 'gadget_name' parameter.
CMD_DELETE_GADGET = 'delete_gadget'
# This takes additional 'property_name' and 'new_value' parameters.
CMD_EDIT_GADGET_PROPERTY = 'edit_gadget_property'
# This takes additional 'property_name' and 'new_value' parameters.
CMD_EDIT_EXPLORATION_PROPERTY = 'edit_exploration_property'
# This takes additional 'from_version' and 'to_version' parameters for logging.
CMD_MIGRATE_STATES_SCHEMA_TO_LATEST_VERSION = (
    'migrate_states_schema_to_latest_version')

# This represents the stringified version of a 'default rule.' This is to be
# used as an identifier for the default rule when storing which rule an answer
# was matched against.
DEFAULT_RULESPEC_STR = 'Default'


def _get_full_customization_args(customization_args, ca_specs):
    """Populates the given customization_args dict with default values
    if any of the expected customization_args are missing.
    """
    for ca_spec in ca_specs:
        if ca_spec.name not in customization_args:
            customization_args[ca_spec.name] = {
                'value': ca_spec.default_value
            }
    return customization_args


def _validate_customization_args_and_values(
        item_name, item_type, customization_args,
        ca_specs_to_validate_against):
    """Validates the given `customization_args` dict against the specs set out
    in `ca_specs_to_validate_against`.

    The item_name is either 'interaction', 'gadget' or 'trigger', and the
    item_type is the id/type of the interaction/gadget/trigger, respectively.
    These strings are used to populate any error messages that arise during
    validation.

    Note that this may modify the given customization_args dict, if it has
    extra or missing keys.
    """
    ca_spec_names = [
        ca_spec.name for ca_spec in ca_specs_to_validate_against]

    if not isinstance(customization_args, dict):
        raise utils.ValidationError(
            'Expected customization args to be a dict, received %s'
            % customization_args)

    # Validate and clean up the customization args.

    # Populate missing keys with the default values.
    customization_args = _get_full_customization_args(
        customization_args, ca_specs_to_validate_against)

    # Remove extra keys.
    extra_args = []
    for arg_name in customization_args.keys():
        if not isinstance(arg_name, basestring):
            raise utils.ValidationError(
                'Invalid customization arg name: %s' % arg_name)
        if arg_name not in ca_spec_names:
            extra_args.append(arg_name)
            logging.warning(
                '%s %s does not support customization arg %s.'
                % (item_name.capitalize(), item_type, arg_name))
    for extra_arg in extra_args:
        del customization_args[extra_arg]

    # Check that each value has the correct type.
    for ca_spec in ca_specs_to_validate_against:
        try:
            schema_utils.normalize_against_schema(
                customization_args[ca_spec.name]['value'],
                ca_spec.schema)
        except Exception:
            # TODO(sll): Raise an actual exception here if parameters are not
            # involved. (If they are, can we get sample values for the state
            # context parameters?)
            pass


class ExplorationChange(object):
    """Domain object class for an exploration change.

    IMPORTANT: Ensure that all changes to this class (and how these cmds are
    interpreted in general) preserve backward-compatibility with the
    exploration snapshots in the datastore. Do not modify the definitions of
    cmd keys that already exist.
    """

    STATE_PROPERTIES = (
        STATE_PROPERTY_PARAM_CHANGES,
        STATE_PROPERTY_CONTENT,
        STATE_PROPERTY_INTERACTION_ID,
        STATE_PROPERTY_INTERACTION_CUST_ARGS,
        STATE_PROPERTY_INTERACTION_STICKY,
        STATE_PROPERTY_INTERACTION_HANDLERS,
        STATE_PROPERTY_INTERACTION_ANSWER_GROUPS,
        STATE_PROPERTY_INTERACTION_DEFAULT_OUTCOME,
        STATE_PROPERTY_INTERACTION_FALLBACKS,
        STATE_PROPERTY_UNCLASSIFIED_ANSWERS)

    GADGET_PROPERTIES = (
        GADGET_PROPERTY_VISIBILITY,
        GADGET_PROPERTY_CUST_ARGS)

    EXPLORATION_PROPERTIES = (
        'title', 'category', 'objective', 'language_code', 'tags',
        'blurb', 'author_notes', 'param_specs', 'param_changes',
        'init_state_name')

    def __init__(self, change_dict):
        """Initializes an ExplorationChange object from a dict.

        change_dict represents a command. It should have a 'cmd' key, and one
        or more other keys. The keys depend on what the value for 'cmd' is.

        The possible values for 'cmd' are listed below, together with the other
        keys in the dict:
        - 'add_state' (with state_name)
        - 'rename_state' (with old_state_name and new_state_name)
        - 'delete_state' (with state_name)
        - 'edit_state_property' (with state_name, property_name, new_value and,
            optionally, old_value)
        - 'add_gadget' (with gadget_dict and panel)
        - 'rename_gadget' (with old_gadget_name and new_gadget_name)
        - 'delete_gadget' (with gadget_name)
        - 'edit_gadget_property' (with gadget_name, property_name, new_value,
            and optionally, old_value)
        - 'edit_exploration_property' (with property_name, new_value and,
            optionally, old_value)
        - 'migrate_states_schema' (with from_version and to_version)

        For a state, property_name must be one of STATE_PROPERTIES. For an
        exploration, property_name must be one of EXPLORATION_PROPERTIES.
        For a gadget, property_name must be one of GADGET_PROPERTIES.
        """
        if 'cmd' not in change_dict:
            raise Exception('Invalid change_dict: %s' % change_dict)
        self.cmd = change_dict['cmd']

        if self.cmd == CMD_ADD_STATE:
            self.state_name = change_dict['state_name']
        elif self.cmd == CMD_RENAME_STATE:
            self.old_state_name = change_dict['old_state_name']
            self.new_state_name = change_dict['new_state_name']
        elif self.cmd == CMD_DELETE_STATE:
            self.state_name = change_dict['state_name']
        elif self.cmd == CMD_EDIT_STATE_PROPERTY:
            if change_dict['property_name'] not in self.STATE_PROPERTIES:
                raise Exception('Invalid change_dict: %s' % change_dict)
            self.state_name = change_dict['state_name']
            self.property_name = change_dict['property_name']
            self.new_value = change_dict['new_value']
            self.old_value = change_dict.get('old_value')
        elif self.cmd == CMD_EDIT_EXPLORATION_PROPERTY:
            if (change_dict['property_name'] not in
                    self.EXPLORATION_PROPERTIES):
                raise Exception('Invalid change_dict: %s' % change_dict)
            self.property_name = change_dict['property_name']
            self.new_value = change_dict['new_value']
            self.old_value = change_dict.get('old_value')
        elif self.cmd == CMD_ADD_GADGET:
            self.gadget_dict = change_dict['gadget_dict']
            self.gadget_name = change_dict['gadget_dict']['gadget_name']
            self.panel = change_dict['panel']
        elif self.cmd == CMD_RENAME_GADGET:
            self.old_gadget_name = change_dict['old_gadget_name']
            self.new_gadget_name = change_dict['new_gadget_name']
        elif self.cmd == CMD_DELETE_GADGET:
            self.gadget_name = change_dict['gadget_name']
        elif self.cmd == CMD_EDIT_GADGET_PROPERTY:
            if change_dict['property_name'] not in self.GADGET_PROPERTIES:
                raise Exception('Invalid gadget change_dict: %s' % change_dict)
            self.gadget_name = change_dict['gadget_name']
            self.property_name = change_dict['property_name']
            self.new_value = change_dict['new_value']
            self.old_value = change_dict.get('old_value')
        elif self.cmd == CMD_MIGRATE_STATES_SCHEMA_TO_LATEST_VERSION:
            self.from_version = change_dict['from_version']
            self.to_version = change_dict['to_version']
        else:
            raise Exception('Invalid change_dict: %s' % change_dict)


class ExplorationCommitLogEntry(object):
    """Value object representing a commit to an exploration."""

    def __init__(
            self, created_on, last_updated, user_id, username, exploration_id,
            commit_type, commit_message, commit_cmds, version,
            post_commit_status, post_commit_community_owned,
            post_commit_is_private):
        self.created_on = created_on
        self.last_updated = last_updated
        self.user_id = user_id
        self.username = username
        self.exploration_id = exploration_id
        self.commit_type = commit_type
        self.commit_message = commit_message
        self.commit_cmds = commit_cmds
        self.version = version
        self.post_commit_status = post_commit_status
        self.post_commit_community_owned = post_commit_community_owned
        self.post_commit_is_private = post_commit_is_private

    def to_dict(self):
        """This omits created_on, user_id and (for now) commit_cmds."""
        return {
            'last_updated': utils.get_time_in_millisecs(self.last_updated),
            'username': self.username,
            'exploration_id': self.exploration_id,
            'commit_type': self.commit_type,
            'commit_message': self.commit_message,
            'version': self.version,
            'post_commit_status': self.post_commit_status,
            'post_commit_community_owned': self.post_commit_community_owned,
            'post_commit_is_private': self.post_commit_is_private,
        }


class Content(object):
    """Value object representing non-interactive content."""

    def to_dict(self):
        return {'type': self.type, 'value': self.value}

    @classmethod
    def from_dict(cls, content_dict):
        return cls(content_dict['type'], content_dict['value'])

    def __init__(self, content_type, value=''):
        self.type = content_type
        self.value = html_cleaner.clean(value)
        self.validate()

    def validate(self):
        # TODO(sll): Add HTML sanitization checking.
        # TODO(sll): Validate customization args for rich-text components.
        if self.type != 'text':
            raise utils.ValidationError('Invalid content type: %s' % self.type)
        if not isinstance(self.value, basestring):
            raise utils.ValidationError(
                'Invalid content value: %s' % self.value)

    def to_html(self, params):
        """Exports this content object to an HTML string.

        The content object is parameterized using the parameters in `params`.
        """
        if not isinstance(params, dict):
            raise Exception(
                'Expected context params for parsing content to be a dict, '
                'received %s' % params)

        return html_cleaner.clean(jinja_utils.parse_string(self.value, params))


class RuleSpec(object):
    """Value object representing a rule specification."""

    def to_dict(self):
        return {
            'rule_type': self.rule_type,
            'inputs': self.inputs,
        }

    @classmethod
    def from_dict(cls, rulespec_dict):
        return cls(
            rulespec_dict['rule_type'],
            rulespec_dict['inputs']
        )

    def __init__(self, rule_type, inputs):
        self.rule_type = rule_type
        self.inputs = inputs

    def stringify_classified_rule(self):
        """Returns a string representation of a rule (for the stats log)."""
        if self.rule_type == feconf.FUZZY_RULE_TYPE:
            return self.rule_type
        else:
            param_list = [
                utils.to_ascii(val) for val in self.inputs.values()]
            return '%s(%s)' % (self.rule_type, ','.join(param_list))

    def validate(self, rule_params_list, exp_param_specs_dict):
        """Validates a RuleSpec value object. It ensures the inputs dict does
        not refer to any non-existent parameters and that it contains values
        for all the parameters the rule expects.

        Args:
            rule_params_list: A list of parameters used by the rule represented
                by this RuleSpec instance, to be used to validate the inputs of
                this RuleSpec. Each element of the list represents a single
                parameter and is a tuple with two elements:
                    0: The name (string) of the parameter.
                    1: The typed object instance for that paramter (e.g. Real).
            exp_param_specs_dict: A dict of specified parameters used in this
                exploration. Keys are parameter names and values are ParamSpec
                value objects with an object type property (obj_type). RuleSpec
                inputs may have a parameter value which refers to one of these
                exploration parameters.
        """
        if not isinstance(self.inputs, dict):
            raise utils.ValidationError(
                'Expected inputs to be a dict, received %s' % self.inputs)
        input_key_set = set(self.inputs.keys())
        param_names_set = set([rp[0] for rp in rule_params_list])
        leftover_input_keys = input_key_set - param_names_set
        leftover_param_names = param_names_set - input_key_set

        # Check if there are input keys which are not rule parameters.
        if leftover_input_keys:
            logging.warning(
                'RuleSpec \'%s\' has inputs which are not recognized '
                'parameter names: %s' % (self.rule_type, leftover_input_keys))

        # Check if there are missing parameters.
        if leftover_param_names:
            raise utils.ValidationError(
                'RuleSpec \'%s\' is missing inputs: %s'
                % (self.rule_type, leftover_param_names))

        rule_params_dict = {rp[0]: rp[1] for rp in rule_params_list}
        for (param_name, param_value) in self.inputs.iteritems():
            param_obj = rule_params_dict[param_name]
            # Validate the parameter type given the value.
            if isinstance(param_value, basestring) and '{{' in param_value:
                # Value refers to a parameter spec. Cross-validate the type of
                # the parameter spec with the rule parameter.
                start_brace_index = param_value.index('{{') + 2
                end_brace_index = param_value.index('}}')
                param_spec_name = param_value[
                    start_brace_index:end_brace_index]
                if param_spec_name not in exp_param_specs_dict:
                    raise utils.ValidationError(
                        'RuleSpec \'%s\' has an input with name \'%s\' which '
                        'refers to an unknown parameter within the '
                        'exploration: %s' % (
                            self.rule_type, param_name, param_spec_name))
                # TODO(bhenning): The obj_type of the param_spec
                # (exp_param_specs_dict[param_spec_name]) should be validated
                # to be the same as param_obj.__name__ to ensure the rule spec
                # can accept the type of the parameter.
            else:
                # Otherwise, a simple parameter value needs to be normalizable
                # by the parameter object in order to be valid.
                param_obj.normalize(param_value)


class Outcome(object):
    """Value object representing an outcome of an interaction. An outcome
    consists of a destination state, feedback to show the user, and any
    parameter changes.
    """
    def to_dict(self):
        return {
            'dest': self.dest,
            'feedback': self.feedback,
            'param_changes': [param_change.to_dict()
                              for param_change in self.param_changes],
        }

    @classmethod
    def from_dict(cls, outcome_dict):
        return cls(
            outcome_dict['dest'],
            outcome_dict['feedback'],
            [param_domain.ParamChange(
                param_change['name'], param_change['generator_id'],
                param_change['customization_args'])
             for param_change in outcome_dict['param_changes']],
        )

    def __init__(self, dest, feedback, param_changes):
        # Id of the destination state.
        # TODO(sll): Check that this state actually exists.
        self.dest = dest
        # Feedback to give the reader if this rule is triggered.
        self.feedback = feedback or []
        self.feedback = [
            html_cleaner.clean(feedback_item)
            for feedback_item in self.feedback]
        # Exploration-level parameter changes to make if this rule is
        # triggered.
        self.param_changes = param_changes or []

    def validate(self):
        if not self.dest:
            raise utils.ValidationError(
                'Every outcome should have a destination.')
        if not isinstance(self.dest, basestring):
            raise utils.ValidationError(
                'Expected outcome dest to be a string, received %s'
                % self.dest)

        if not isinstance(self.feedback, list):
            raise utils.ValidationError(
                'Expected outcome feedback to be a list, received %s'
                % self.feedback)
        for feedback_item in self.feedback:
            if not isinstance(feedback_item, basestring):
                raise utils.ValidationError(
                    'Expected outcome feedback item to be a string, received '
                    '%s' % feedback_item)

        if not isinstance(self.param_changes, list):
            raise utils.ValidationError(
                'Expected outcome param_changes to be a list, received %s'
                % self.param_changes)
        for param_change in self.param_changes:
            param_change.validate()


class AnswerGroup(object):
    """Value object for an answer group. Answer groups represent a set of rules
    dictating whether a shared feedback should be shared with the user. These
    rules are ORed together. Answer groups may also support fuzzy/implicit
    rules that involve soft matching of answers to a set of training data
    and/or example answers dictated by the creator.
    """
    def to_dict(self):
        return {
            'rule_specs': [rule_spec.to_dict()
                           for rule_spec in self.rule_specs],
            'outcome': self.outcome.to_dict(),
        }

    @classmethod
    def from_dict(cls, answer_group_dict):
        return cls(
            Outcome.from_dict(answer_group_dict['outcome']),
            [RuleSpec.from_dict(rs) for rs in answer_group_dict['rule_specs']],
        )

    def __init__(self, outcome, rule_specs):
        self.rule_specs = [RuleSpec(
            rule_spec.rule_type, rule_spec.inputs
        ) for rule_spec in rule_specs]

        self.outcome = outcome

    def validate(self, interaction, exp_param_specs_dict):
        """Rule validation.

        Verifies that all rule classes are valid, and that the AnswerGroup only
        has one fuzzy rule.
        """
        if not isinstance(self.rule_specs, list):
            raise utils.ValidationError(
                'Expected answer group rules to be a list, received %s'
                % self.rule_specs)
        if len(self.rule_specs) < 1:
            raise utils.ValidationError(
                'There must be at least one rule for each answer group.'
                % self.rule_specs)

        seen_fuzzy_rule = False
        for rule_spec in self.rule_specs:
            if rule_spec.rule_type not in interaction.rules:
                raise utils.ValidationError(
                    'Unrecognized rule type: %s' % rule_spec.rule_type)

            if rule_spec.rule_type == feconf.FUZZY_RULE_TYPE:
                if seen_fuzzy_rule:
                    raise utils.ValidationError(
                        'AnswerGroups can only have one fuzzy rule.')
                seen_fuzzy_rule = True

            rule_spec.validate(
                interaction.get_rule_param_list(rule_spec.rule_type),
                exp_param_specs_dict)

        self.outcome.validate()

    def get_fuzzy_rule_index(self):
        """Will return the answer group's fuzzy rule index, or None if it
        doesn't exist.
        """
        for (rule_spec_index, rule_spec) in enumerate(self.rule_specs):
            if rule_spec.rule_type == feconf.FUZZY_RULE_TYPE:
                return rule_spec_index
        return None


class TriggerInstance(object):
    """Value object representing a trigger.

    A trigger refers to a condition that may arise during a learner
    playthrough, such as a certain number of loop-arounds on the current state,
    or a certain amount of time having elapsed.
    """
    def __init__(self, trigger_type, customization_args):
        # A string denoting the type of trigger.
        self.trigger_type = trigger_type
        # Customization args for the trigger. This is a dict: the keys and
        # values are the names of the customization_args for this trigger
        # type, and the corresponding values for this instance of the trigger,
        # respectively. The values consist of standard Python/JSON data types
        # (i.e. strings, ints, booleans, dicts and lists, but not objects).
        self.customization_args = customization_args

    def to_dict(self):
        return {
            'trigger_type': self.trigger_type,
            'customization_args': self.customization_args,
        }

    @classmethod
    def from_dict(cls, trigger_dict):
        return cls(
            trigger_dict['trigger_type'],
            trigger_dict['customization_args'])

    def validate(self):
        if not isinstance(self.trigger_type, basestring):
            raise utils.ValidationError(
                'Expected trigger type to be a string, received %s' %
                self.trigger_type)

        try:
            trigger = trigger_registry.Registry.get_trigger(self.trigger_type)
        except KeyError:
            raise utils.ValidationError(
                'Unknown trigger type: %s' % self.trigger_type)

        # Verify that the customization args are valid.
        _validate_customization_args_and_values(
            'trigger', self.trigger_type, self.customization_args,
            trigger.customization_arg_specs)


class Fallback(object):
    """Value object representing a fallback.

    A fallback consists of a trigger and an outcome. When the trigger is
    satisfied, the user flow is rerouted to the given outcome.
    """
    def __init__(self, trigger, outcome):
        self.trigger = trigger
        self.outcome = outcome

    def to_dict(self):
        return {
            'trigger': self.trigger.to_dict(),
            'outcome': self.outcome.to_dict(),
        }

    @classmethod
    def from_dict(cls, fallback_dict):
        return cls(
            TriggerInstance.from_dict(fallback_dict['trigger']),
            Outcome.from_dict(fallback_dict['outcome']))

    def validate(self):
        self.trigger.validate()
        self.outcome.validate()


class InteractionInstance(object):
    """Value object for an instance of an interaction."""

    # The default interaction used for a new state.
    _DEFAULT_INTERACTION_ID = None

    def to_dict(self):
        return {
            'id': self.id,
            'customization_args': (
                {} if self.id is None else
                _get_full_customization_args(
                    self.customization_args,
                    interaction_registry.Registry.get_interaction_by_id(
                        self.id).customization_arg_specs)),
            'answer_groups': [group.to_dict() for group in self.answer_groups],
            'default_outcome': (
                self.default_outcome.to_dict()
                if self.default_outcome is not None
                else None),
            'confirmed_unclassified_answers': (
                self.confirmed_unclassified_answers),
            'fallbacks': [fallback.to_dict() for fallback in self.fallbacks],
        }

    @classmethod
    def from_dict(cls, interaction_dict):
        default_outcome_dict = (
            Outcome.from_dict(interaction_dict['default_outcome'])
            if interaction_dict['default_outcome'] is not None else None)
        return cls(
            interaction_dict['id'],
            interaction_dict['customization_args'],
            [AnswerGroup.from_dict(h)
             for h in interaction_dict['answer_groups']],
            default_outcome_dict,
            interaction_dict['confirmed_unclassified_answers'],
            [Fallback.from_dict(f) for f in interaction_dict['fallbacks']])

    def __init__(
            self, interaction_id, customization_args, answer_groups,
            default_outcome, confirmed_unclassified_answers, fallbacks):
        self.id = interaction_id
        # Customization args for the interaction's view. Parts of these
        # args may be Jinja templates that refer to state parameters.
        # This is a dict: the keys are names of customization_args and the
        # values are dicts with a single key, 'value', whose corresponding
        # value is the value of the customization arg.
        self.customization_args = customization_args
        self.answer_groups = answer_groups
        self.default_outcome = default_outcome
        self.confirmed_unclassified_answers = confirmed_unclassified_answers
        self.fallbacks = fallbacks

    @property
    def is_terminal(self):
        """Determines if this interaction type is terminal. If no ID is set for
        this interaction, it is assumed to not be terminal.
        """
        return self.id and interaction_registry.Registry.get_interaction_by_id(
            self.id).is_terminal

    def get_all_non_fallback_outcomes(self):
        """Returns a list of all non-fallback outcomes of this interaction, i.e.
        every answer group and the default outcome.
        """
        outcomes = []
        for answer_group in self.answer_groups:
            outcomes.append(answer_group.outcome)
        if self.default_outcome is not None:
            outcomes.append(self.default_outcome)
        return outcomes

    def get_all_outcomes(self):
        """Returns a list of all outcomes of this interaction, taking into
        consideration every answer group, the default outcome, and every
        fallback.
        """
        outcomes = self.get_all_non_fallback_outcomes()
        for fallback in self.fallbacks:
            outcomes.append(fallback.outcome)
        return outcomes

    def validate(self, exp_param_specs_dict):
        if not isinstance(self.id, basestring):
            raise utils.ValidationError(
                'Expected interaction id to be a string, received %s' %
                self.id)
        try:
            interaction = interaction_registry.Registry.get_interaction_by_id(
                self.id)
        except KeyError:
            raise utils.ValidationError('Invalid interaction id: %s' % self.id)

        _validate_customization_args_and_values(
            'interaction', self.id, self.customization_args,
            interaction.customization_arg_specs)

        if not isinstance(self.answer_groups, list):
            raise utils.ValidationError(
                'Expected answer groups to be a list, received %s.'
                % self.answer_groups)
        if not self.is_terminal and self.default_outcome is None:
            raise utils.ValidationError(
                'Non-terminal interactions must have a default outcome.')
        if self.is_terminal and self.default_outcome is not None:
            raise utils.ValidationError(
                'Terminal interactions must not have a default outcome.')
        if self.is_terminal and self.answer_groups:
            raise utils.ValidationError(
                'Terminal interactions must not have any answer groups.')

        for answer_group in self.answer_groups:
            answer_group.validate(interaction, exp_param_specs_dict)
        if self.default_outcome is not None:
            self.default_outcome.validate()

        if not isinstance(self.fallbacks, list):
            raise utils.ValidationError(
                'Expected fallbacks to be a list, received %s'
                % self.fallbacks)
        for fallback in self.fallbacks:
            fallback.validate()

    @classmethod
    def create_default_interaction(cls, default_dest_state_name):
        return cls(
            cls._DEFAULT_INTERACTION_ID,
            {}, [],
            Outcome(default_dest_state_name, [], {}), [], []
        )


class GadgetInstance(object):
    """Value object for an instance of a gadget."""

    _MAX_GADGET_NAME_LENGTH = 20

    def __init__(self, gadget_type, gadget_name,
                 visible_in_states, customization_args):
        # Backend ID referring to the gadget's type in gadget registry.
        self.type = gadget_type

        # Author-facing unique name to distinguish instances in the Editor UI.
        # Gadgets may use this name as a title in learner facing UI as well.
        self.name = gadget_name

        # List of State name strings where this Gadget is visible.
        self.visible_in_states = visible_in_states

        # Customization args for the gadget's view.
        self.customization_args = customization_args

    @property
    def gadget(self):
        """Gadget spec for validation and derived properties below."""
        return gadget_registry.Registry.get_gadget_by_type(self.type)

    @property
    def width(self):
        """Width in pixels."""
        return self.gadget.width_px

    @property
    def height(self):
        """Height in pixels."""
        return self.gadget.height_px

    @staticmethod
    def _validate_gadget_name(gadget_name):
        """Validates gadget_name is a non-empty string of alphanumerics
        allowing spaces."""
        if gadget_name == '':
            raise utils.ValidationError(
                'Gadget name must not be an empty string.')

        if not isinstance(gadget_name, basestring):
            raise utils.ValidationError(
                'Gadget name must be a string. Received type: %s' % str(
                    type(gadget_name).__name__)
            )

        if len(gadget_name) > GadgetInstance._MAX_GADGET_NAME_LENGTH:
            raise utils.ValidationError(
                '%s gadget name exceeds maximum length of %d' % (
                    gadget_name,
                    GadgetInstance._MAX_GADGET_NAME_LENGTH
                )
            )

        if not re.search(feconf.ALPHANUMERIC_SPACE_REGEX, gadget_name):
            raise utils.ValidationError(
                'Gadget names must be alphanumeric. Spaces are allowed.'
                ' Received: %s' % gadget_name
            )

    def validate(self):
        """Validate attributes of this GadgetInstance."""
        try:
            self.gadget
        except KeyError:
            raise utils.ValidationError(
                'Unknown gadget with type %s is not in the registry.' % (
                    self.type)
            )

        self._validate_gadget_name(self.name)

        _validate_customization_args_and_values(
            'gadget', self.type, self.customization_args,
            self.gadget.customization_arg_specs)

        # Do additional per-gadget validation on the customization args.
        self.gadget.validate(self.customization_args)

        if self.visible_in_states == []:
            raise utils.ValidationError(
                '%s gadget not visible in any states.' % (
                    self.name))

        # Validate state name visibility isn't repeated within each gadget.
        if len(self.visible_in_states) != len(set(self.visible_in_states)):
            redundant_visible_states = [
                state_name for state_name, count
                in collections.Counter(self.visible_in_states).items()
                if count > 1]
            raise utils.ValidationError(
                '%s specifies visibility repeatedly for state%s: %s' % (
                    self.type,
                    's' if len(redundant_visible_states) > 1 else '',
                    ', '.join(redundant_visible_states)))

    def to_dict(self):
        """Returns GadgetInstance data represented in dict form."""
        return {
            'gadget_type': self.type,
            'gadget_name': self.name,
            'visible_in_states': self.visible_in_states,
            'customization_args': _get_full_customization_args(
                self.customization_args,
                self.gadget.customization_arg_specs),
        }

    @classmethod
    def from_dict(cls, gadget_dict):
        """Returns GadgetInstance constructed from dict data."""
        return GadgetInstance(
            gadget_dict['gadget_type'],
            gadget_dict['gadget_name'],
            gadget_dict['visible_in_states'],
            gadget_dict['customization_args'])

    def update_customization_args(self, customization_args):
        """Updates the GadgetInstance's customization arguments."""
        self.customization_args = customization_args

    def update_visible_in_states(self, visible_in_states):
        """Updates the GadgetInstance's visibility in different states."""
        self.visible_in_states = visible_in_states

    def _get_full_customization_args(self):
        """Populates the customization_args dict of the gadget with
        default values, if any of the expected customization_args are missing.
        """
        full_customization_args_dict = copy.deepcopy(self.customization_args)

        for ca_spec in self.gadget.customization_arg_specs:
            if ca_spec.name not in full_customization_args_dict:
                full_customization_args_dict[ca_spec.name] = {
                    'value': ca_spec.default_value
                }
        return full_customization_args_dict


class SkinInstance(object):
    """Domain object for a skin instance."""

    def __init__(self, skin_id, skin_customizations):
        """Initializes SkinInstance with any customizations provided.

        If no customizations are necessary, skin_customizations may be set to
        None, in which case defaults will be generated that provide empty
        gadget panels for each panel specified in the skin.
        """
        # TODO(sll): Deprecate this property; it is not used.
        self.skin_id = skin_id
        # panel_contents_dict has panel strings as keys and
        # lists of GadgetInstance instances as values.
        self.panel_contents_dict = {}

        default_skin_customizations = (
            SkinInstance._get_default_skin_customizations())

        # Ensure that skin_customizations is a dict.
        if skin_customizations is None:
            skin_customizations = (
                SkinInstance._get_default_skin_customizations())

        # Populate panel_contents_dict with default skin customizations
        # if they are not specified in skin_customizations.
        for panel in default_skin_customizations['panels_contents']:
            if panel not in skin_customizations['panels_contents']:
                self.panel_contents_dict[panel] = []
            else:
                self.panel_contents_dict[panel] = [
                    GadgetInstance(
                        gdict['gadget_type'],
                        gdict['gadget_name'],
                        gdict['visible_in_states'],
                        gdict['customization_args']
                    ) for gdict in skin_customizations['panels_contents'][panel]
                ]

    @staticmethod
    def _get_default_skin_customizations():
        """Generates default skin customizations when none are specified."""
        return {
            'panels_contents': {
                panel_name: []
                for panel_name in feconf.PANELS_PROPERTIES
            }
        }

    def validate_gadget_panel(self, panel_name, gadget_list):
        """
        Validate proper fit given space requirements specified by
        feconf.PANELS_PROPERTIES.

        Args:
        - panel_name: str. Unique name that identifies this panel in the skin.
            This should correspond to an entry in feconf.PANELS_PROPERTIES.
        - gadget_list: list of GadgetInstance instances.
        """
        # If the panel contains no gadgets, max() will raise an error,
        # so we return early.
        if not gadget_list:
            return

        panel_spec = feconf.PANELS_PROPERTIES[panel_name]

        # This is a dict whose keys are state names, and whose corresponding
        # values are lists of GadgetInstance instances representing the gadgets
        # visible in that state. Note that the keys only include states for
        # which at least one gadget is visible.
        gadget_visibility_map = collections.defaultdict(list)
        for gadget_instance in gadget_list:
            for state_name in set(gadget_instance.visible_in_states):
                gadget_visibility_map[state_name].append(gadget_instance)

        # Validate limitations and fit considering visibility for each state.
        for state_name, gadget_instances in gadget_visibility_map.iteritems():
            if len(gadget_instances) > panel_spec['max_gadgets']:
                raise utils.ValidationError(
                    "'%s' panel expected at most %d gadget%s, but %d gadgets"
                    " are visible in state '%s'." % (
                        panel_name,
                        panel_spec['max_gadgets'],
                        's' if panel_spec['max_gadgets'] != 1 else '',
                        len(gadget_instances),
                        state_name))

            # Calculate total width and height of gadgets given custom args and
            # panel stackable axis.
            total_width = 0
            total_height = 0

            if (panel_spec['stackable_axis'] ==
                    feconf.GADGET_PANEL_AXIS_HORIZONTAL):
                total_width += panel_spec['pixels_between_gadgets'] * (
                    len(gadget_instances) - 1)
                total_width += sum(
                    gadget.width for gadget in gadget_instances)
                total_height = max(
                    gadget.height for gadget in gadget_instances)
            else:
                raise utils.ValidationError(
                    "Unrecognized axis for '%s' panel. ")

            # Validate fit for each dimension.
            if panel_spec['height'] < total_height:
                raise utils.ValidationError(
                    "Height %d of panel \'%s\' exceeds limit of %d" % (
                        total_height, panel_name, panel_spec['height']))
            elif panel_spec['width'] < total_width:
                raise utils.ValidationError(
                    "Width %d of panel \'%s\' exceeds limit of %d" % (
                        total_width, panel_name, panel_spec['width']))

    def validate(self):
        """Validates that gadgets fit the skin panel dimensions, and that the
        gadgets themselves are valid."""

        # A list to validate each gadget_instance.name is unique.
        gadget_instance_names = []

        for panel_name, gadget_instances in (
                self.panel_contents_dict.iteritems()):

            # Validate existence of panels in the skin.
            if panel_name not in feconf.PANELS_PROPERTIES:
                raise utils.ValidationError(
                    'The panel name \'%s\' is invalid.' % panel_name)

            # Validate gadgets fit each skin panel.
            self.validate_gadget_panel(panel_name, gadget_instances)

            # Validate gadget internal attributes.
            for gadget_instance in gadget_instances:
                gadget_instance.validate()
                if gadget_instance.name in gadget_instance_names:
                    raise utils.ValidationError(
                        '%s gadget instance name must be unique.' % (
                            gadget_instance.name)
                    )
                gadget_instance_names.append(gadget_instance.name)

    def to_dict(self):
        """Returns SkinInstance data represented in dict form."""
        return {
            'skin_id': self.skin_id,
            'skin_customizations': {
                'panels_contents': {
                    panel: [
                        gadget_instance.to_dict() for gadget_instance
                        in instances_list]
                    for panel, instances_list in
                    self.panel_contents_dict.iteritems()
                },
            }
        }

    @classmethod
    def from_dict(cls, skin_dict):
        """Returns SkinInstance instance given dict form."""
        return SkinInstance(
            skin_dict['skin_id'],
            skin_dict['skin_customizations'])

    def get_state_names_required_by_gadgets(self):
        """Returns a list of strings representing State names required by
        GadgetInstances in this skin."""
        state_names = set()
        for gadget_instances in self.panel_contents_dict.values():
            for gadget_instance in gadget_instances:
                for state_name in gadget_instance.visible_in_states:
                    state_names.add(state_name)

        # We convert to a sorted list for clean deterministic testing.
        return sorted(state_names)


class State(object):
    """Domain object for a state."""

    NULL_INTERACTION_DICT = {
        'id': None,
        'customization_args': {},
        'answer_groups': [],
        'default_outcome': {
            'dest': feconf.DEFAULT_INIT_STATE_NAME,
            'feedback': [],
            'param_changes': [],
        },
        'confirmed_unclassified_answers': [],
        'fallbacks': [],
    }

    def __init__(self, content, param_changes, interaction):
        # The content displayed to the reader in this state.
        self.content = [Content(item.type, item.value) for item in content]
        # Parameter changes associated with this state.
        self.param_changes = [param_domain.ParamChange(
            param_change.name, param_change.generator.id,
            param_change.customization_args
        ) for param_change in param_changes]
        # The interaction instance associated with this state.
        self.interaction = InteractionInstance(
            interaction.id, interaction.customization_args,
            interaction.answer_groups, interaction.default_outcome,
            interaction.confirmed_unclassified_answers, interaction.fallbacks)

    def validate(self, exp_param_specs_dict, allow_null_interaction):
        if not isinstance(self.content, list):
            raise utils.ValidationError(
                'Expected state content to be a list, received %s'
                % self.content)
        if len(self.content) != 1:
            raise utils.ValidationError(
                'The state content list must have exactly one element. '
                'Received %s' % self.content)
        self.content[0].validate()

        if not isinstance(self.param_changes, list):
            raise utils.ValidationError(
                'Expected state param_changes to be a list, received %s'
                % self.param_changes)
        for param_change in self.param_changes:
            param_change.validate()

        if not allow_null_interaction and self.interaction.id is None:
            raise utils.ValidationError(
                'This state does not have any interaction specified.')
        elif self.interaction.id is not None:
            self.interaction.validate(exp_param_specs_dict)

    def update_content(self, content_list):
        # TODO(sll): Must sanitize all content in RTE component attrs.
        self.content = [Content.from_dict(content_list[0])]

    def update_param_changes(self, param_change_dicts):
        self.param_changes = [
            param_domain.ParamChange.from_dict(param_change_dict)
            for param_change_dict in param_change_dicts]

    def update_interaction_id(self, interaction_id):
        self.interaction.id = interaction_id
        # TODO(sll): This should also clear interaction.answer_groups (except
        # for the default rule). This is somewhat mitigated because the client
        # updates interaction_answer_groups directly after this, but we should
        # fix it.

    def update_interaction_customization_args(self, customization_args):
        self.interaction.customization_args = customization_args

    def update_interaction_answer_groups(self, answer_groups_list):
        if not isinstance(answer_groups_list, list):
            raise Exception(
                'Expected interaction_answer_groups to be a list, received %s'
                % answer_groups_list)

        interaction = (
            interaction_registry.Registry.get_interaction_by_id(
                self.interaction.id))

        interaction_answer_groups = []

        # TODO(yanamal): Do additional calculations here to get the
        # parameter changes, if necessary.
        for answer_group_dict in answer_groups_list:
            rule_specs_list = answer_group_dict['rule_specs']
            if not isinstance(rule_specs_list, list):
                raise Exception(
                    'Expected answer group rule specs to be a list, '
                    'received %s' % rule_specs_list)

            answer_group = AnswerGroup(Outcome.from_dict(
                answer_group_dict['outcome']), [])
            answer_group.outcome.feedback = [
                html_cleaner.clean(feedback)
                for feedback in answer_group.outcome.feedback]
            for rule_dict in rule_specs_list:
                rule_spec = RuleSpec.from_dict(rule_dict)

                # Normalize and store the rule params.
                rule_inputs = rule_spec.inputs
                if not isinstance(rule_inputs, dict):
                    raise Exception(
                        'Expected rule_inputs to be a dict, received %s'
                        % rule_inputs)
                for param_name, value in rule_inputs.iteritems():
                    param_type = interaction.get_rule_param_type(
                        rule_spec.rule_type, param_name)

                    if (isinstance(value, basestring) and
                            '{{' in value and '}}' in value):
                        # TODO(jacobdavis11): Create checks that all parameters
                        # referred to exist and have the correct types
                        normalized_param = value
                    else:
                        try:
                            normalized_param = param_type.normalize(value)
                        except TypeError:
                            raise Exception(
                                '%s has the wrong type. It should be a %s.' %
                                (value, param_type.__name__))
                    rule_inputs[param_name] = normalized_param

                answer_group.rule_specs.append(rule_spec)
            interaction_answer_groups.append(answer_group)
        self.interaction.answer_groups = interaction_answer_groups

    def update_interaction_default_outcome(self, default_outcome_dict):
        if default_outcome_dict:
            if not isinstance(default_outcome_dict, dict):
                raise Exception(
                    'Expected default_outcome_dict to be a dict, received %s'
                    % default_outcome_dict)
            self.interaction.default_outcome = Outcome.from_dict(
                default_outcome_dict)
            self.interaction.default_outcome.feedback = [
                html_cleaner.clean(feedback)
                for feedback in self.interaction.default_outcome.feedback]
        else:
            self.interaction.default_outcome = None

    def update_interaction_confirmed_unclassified_answers(
            self, confirmed_unclassified_answers):
        if not isinstance(confirmed_unclassified_answers, list):
            raise Exception(
                'Expected confirmed_unclassified_answers to be a list,'
                ' received %s' % confirmed_unclassified_answers)
        self.interaction.confirmed_unclassified_answers = (
            confirmed_unclassified_answers)

    def update_interaction_fallbacks(self, fallbacks_list):
        if not isinstance(fallbacks_list, list):
            raise Exception(
                'Expected fallbacks_list to be a list, received %s'
                % fallbacks_list)
        self.interaction.fallbacks = [
            Fallback.from_dict(fallback_dict)
            for fallback_dict in fallbacks_list]

    def to_dict(self):
        return {
            'content': [item.to_dict() for item in self.content],
            'param_changes': [param_change.to_dict()
                              for param_change in self.param_changes],
            'interaction': self.interaction.to_dict()
        }

    @classmethod
    def from_dict(cls, state_dict):
        return cls(
            [Content.from_dict(item)
             for item in state_dict['content']],
            [param_domain.ParamChange.from_dict(param)
             for param in state_dict['param_changes']],
            InteractionInstance.from_dict(state_dict['interaction']))

    @classmethod
    def create_default_state(
            cls, default_dest_state_name, is_initial_state=False):
        text_str = (
            feconf.DEFAULT_INIT_STATE_CONTENT_STR if is_initial_state else '')
        return cls(
            [Content('text', text_str)], [],
            InteractionInstance.create_default_interaction(
                default_dest_state_name))


class Exploration(object):
    """Domain object for an Oppia exploration."""

    def __init__(self, exploration_id, title, category, objective,
                 language_code, tags, blurb, author_notes, skin_customizations,
                 states_schema_version, init_state_name, states_dict,
                 param_specs_dict, param_changes_list, version,
                 created_on=None, last_updated=None):
        self.id = exploration_id
        self.title = title
        self.category = category
        self.objective = objective
        self.language_code = language_code
        self.tags = tags
        self.blurb = blurb
        self.author_notes = author_notes
        self.states_schema_version = states_schema_version
        self.init_state_name = init_state_name

        self.skin_instance = SkinInstance(
            feconf.DEFAULT_SKIN_ID, skin_customizations)

        self.states = {}
        for (state_name, state_dict) in states_dict.iteritems():
            self.states[state_name] = State.from_dict(state_dict)

        self.param_specs = {
            ps_name: param_domain.ParamSpec.from_dict(ps_val)
            for (ps_name, ps_val) in param_specs_dict.iteritems()
        }
        self.param_changes = [
            param_domain.ParamChange.from_dict(param_change_dict)
            for param_change_dict in param_changes_list]

        self.version = version
        self.created_on = created_on
        self.last_updated = last_updated

    @classmethod
    def create_default_exploration(
            cls, exploration_id, title, category, objective='',
            language_code=feconf.DEFAULT_LANGUAGE_CODE):
        init_state_dict = State.create_default_state(
            feconf.DEFAULT_INIT_STATE_NAME, is_initial_state=True).to_dict()

        states_dict = {
            feconf.DEFAULT_INIT_STATE_NAME: init_state_dict
        }

        return cls(
            exploration_id, title, category, objective, language_code, [], '',
            '', None, feconf.CURRENT_EXPLORATION_STATES_SCHEMA_VERSION,
            feconf.DEFAULT_INIT_STATE_NAME, states_dict, {}, [], 0)

    @classmethod
    def from_dict(
            cls, exploration_dict,
            exploration_version=0, exploration_created_on=None,
            exploration_last_updated=None):
        # NOTE TO DEVELOPERS: It is absolutely ESSENTIAL this conversion to and
        # from an ExplorationModel/dictionary MUST be exhaustive and complete.
        exploration = cls.create_default_exploration(
            exploration_dict['id'],
            exploration_dict['title'],
            exploration_dict['category'],
            objective=exploration_dict['objective'],
            language_code=exploration_dict['language_code'])
        exploration.tags = exploration_dict['tags']
        exploration.blurb = exploration_dict['blurb']
        exploration.author_notes = exploration_dict['author_notes']

        exploration.param_specs = {
            ps_name: param_domain.ParamSpec.from_dict(ps_val) for
            (ps_name, ps_val) in exploration_dict['param_specs'].iteritems()
        }

        exploration.states_schema_version = exploration_dict[
            'states_schema_version']
        init_state_name = exploration_dict['init_state_name']
        exploration.rename_state(exploration.init_state_name, init_state_name)
        exploration.add_states([
            state_name for state_name in exploration_dict['states']
            if state_name != init_state_name])

        for (state_name, sdict) in exploration_dict['states'].iteritems():
            state = exploration.states[state_name]

            state.content = [
                Content(item['type'], html_cleaner.clean(item['value']))
                for item in sdict['content']
            ]

            state.param_changes = [param_domain.ParamChange(
                pc['name'], pc['generator_id'], pc['customization_args']
            ) for pc in sdict['param_changes']]

            for pc in state.param_changes:
                if pc.name not in exploration.param_specs:
                    raise Exception('Parameter %s was used in a state but not '
                                    'declared in the exploration param_specs.'
                                    % pc.name)

            idict = sdict['interaction']
            interaction_answer_groups = [
                AnswerGroup.from_dict({
                    'outcome': {
                        'dest': group['outcome']['dest'],
                        'feedback': [
                            html_cleaner.clean(feedback)
                            for feedback in group['outcome']['feedback']],
                        'param_changes': group['outcome']['param_changes'],
                    },
                    'rule_specs': [{
                        'inputs': rule_spec['inputs'],
                        'rule_type': rule_spec['rule_type'],
                    } for rule_spec in group['rule_specs']],
                })
                for group in idict['answer_groups']]

            default_outcome = (
                Outcome.from_dict(idict['default_outcome'])
                if idict['default_outcome'] is not None else None)

            state.interaction = InteractionInstance(
                idict['id'], idict['customization_args'],
                interaction_answer_groups, default_outcome,
                idict['confirmed_unclassified_answers'],
                [Fallback.from_dict(f) for f in idict['fallbacks']])

            exploration.states[state_name] = state

        exploration.param_changes = [
            param_domain.ParamChange.from_dict(pc)
            for pc in exploration_dict['param_changes']]

        exploration.skin_instance = SkinInstance(
            feconf.DEFAULT_SKIN_ID, exploration_dict['skin_customizations'])

        exploration.version = exploration_version
        exploration.created_on = exploration_created_on
        exploration.last_updated = exploration_last_updated

        return exploration

    @classmethod
    def _require_valid_state_name(cls, name):
        utils.require_valid_name(name, 'a state name')

    def validate(self, strict=False):
        """Validates the exploration before it is committed to storage.

        If strict is True, performs advanced validation.
        """
        if not isinstance(self.title, basestring):
            raise utils.ValidationError(
                'Expected title to be a string, received %s' % self.title)
        utils.require_valid_name(self.title, 'the exploration title')

        if not isinstance(self.category, basestring):
            raise utils.ValidationError(
                'Expected category to be a string, received %s'
                % self.category)
        utils.require_valid_name(self.category, 'the exploration category')

        if not isinstance(self.objective, basestring):
            raise utils.ValidationError(
                'Expected objective to be a string, received %s' %
                self.objective)

        if not isinstance(self.language_code, basestring):
            raise utils.ValidationError(
                'Expected language_code to be a string, received %s' %
                self.language_code)
        if not any([self.language_code == lc['code']
                    for lc in feconf.ALL_LANGUAGE_CODES]):
            raise utils.ValidationError(
                'Invalid language_code: %s' % self.language_code)

        if not isinstance(self.tags, list):
            raise utils.ValidationError(
                'Expected \'tags\' to be a list, received %s' % self.tags)
        for tag in self.tags:
            if not isinstance(tag, basestring):
                raise utils.ValidationError(
                    'Expected each tag in \'tags\' to be a string, received '
                    '\'%s\'' % tag)

            if not tag:
                raise utils.ValidationError('Tags should be non-empty.')

            if not re.match(feconf.TAG_REGEX, tag):
                raise utils.ValidationError(
                    'Tags should only contain lowercase letters and spaces, '
                    'received \'%s\'' % tag)

            if (tag[0] not in string.ascii_lowercase or
                    tag[-1] not in string.ascii_lowercase):
                raise utils.ValidationError(
                    'Tags should not start or end with whitespace, received '
                    ' \'%s\'' % tag)

            if re.search(r'\s\s+', tag):
                raise utils.ValidationError(
                    'Adjacent whitespace in tags should be collapsed, '
                    'received \'%s\'' % tag)
        if len(set(self.tags)) != len(self.tags):
            raise utils.ValidationError('Some tags duplicate each other')

        if not isinstance(self.blurb, basestring):
            raise utils.ValidationError(
                'Expected blurb to be a string, received %s' % self.blurb)

        if not isinstance(self.author_notes, basestring):
            raise utils.ValidationError(
                'Expected author_notes to be a string, received %s' %
                self.author_notes)

        if not isinstance(self.states, dict):
            raise utils.ValidationError(
                'Expected states to be a dict, received %s' % self.states)
        if not self.states:
            raise utils.ValidationError('This exploration has no states.')
        for state_name in self.states:
            self._require_valid_state_name(state_name)
            self.states[state_name].validate(
                self.param_specs,
                allow_null_interaction=not strict)

        if self.states_schema_version is None:
            raise utils.ValidationError(
                'This exploration has no states schema version.')
        if not self.init_state_name:
            raise utils.ValidationError(
                'This exploration has no initial state name specified.')
        if self.init_state_name not in self.states:
            raise utils.ValidationError(
                'There is no state in %s corresponding to the exploration\'s '
                'initial state name %s.' %
                (self.states.keys(), self.init_state_name))

        if not isinstance(self.param_specs, dict):
            raise utils.ValidationError(
                'Expected param_specs to be a dict, received %s'
                % self.param_specs)

        for param_name in self.param_specs:
            if not isinstance(param_name, basestring):
                raise utils.ValidationError(
                    'Expected parameter name to be a string, received %s (%s).'
                    % param_name, type(param_name))
            if not re.match(feconf.ALPHANUMERIC_REGEX, param_name):
                raise utils.ValidationError(
                    'Only parameter names with characters in [a-zA-Z0-9] are '
                    'accepted.')
            self.param_specs[param_name].validate()

        if not isinstance(self.param_changes, list):
            raise utils.ValidationError(
                'Expected param_changes to be a list, received %s'
                % self.param_changes)
        for param_change in self.param_changes:
            param_change.validate()
            if param_change.name not in self.param_specs:
                raise utils.ValidationError(
                    'No parameter named \'%s\' exists in this exploration'
                    % param_change.name)
            if param_change.name in feconf.INVALID_PARAMETER_NAMES:
                raise utils.ValidationError(
                    'The exploration-level parameter with name \'%s\' is '
                    'reserved. Please choose a different name.'
                    % param_change.name)

        # TODO(sll): Find a way to verify the param change customization args
        # when they depend on exploration/state parameters (e.g. the generated
        # values must have the correct obj_type). Can we get sample values for
        # the reader's answer and these parameters by looking at states that
        # link to this one?

        # Check that all state param changes are valid.
        for state_name, state in self.states.iteritems():
            for param_change in state.param_changes:
                param_change.validate()
                if param_change.name not in self.param_specs:
                    raise utils.ValidationError(
                        'The parameter with name \'%s\' was set in state '
                        '\'%s\', but it does not exist in the list of '
                        'parameter specifications for this exploration.'
                        % (param_change.name, state_name))
                if param_change.name in feconf.INVALID_PARAMETER_NAMES:
                    raise utils.ValidationError(
                        'The parameter name \'%s\' is reserved. Please choose '
                        'a different name for the parameter being set in '
                        'state \'%s\'.' % (param_change.name, state_name))

        # Check that all answer groups, outcomes, and param_changes are valid.
        all_state_names = self.states.keys()
        for state in self.states.values():
            interaction = state.interaction

            # Check the default destination, if any
            if (interaction.default_outcome is not None and
                    interaction.default_outcome.dest not in all_state_names):
                raise utils.ValidationError(
                    'The destination %s is not a valid state.'
                    % interaction.default_outcome.dest)

            for group in interaction.answer_groups:
                # Check group destinations.
                if group.outcome.dest not in all_state_names:
                    raise utils.ValidationError(
                        'The destination %s is not a valid state.'
                        % group.outcome.dest)

                for param_change in group.outcome.param_changes:
                    if param_change.name not in self.param_specs:
                        raise utils.ValidationError(
                            'The parameter %s was used in an answer group, '
                            'but it does not exist in this exploration'
                            % param_change.name)

        # Check that all fallbacks are valid.
        for state in self.states.values():
            interaction = state.interaction

            for fallback in interaction.fallbacks:
                # Check fallback destinations.
                if fallback.outcome.dest not in all_state_names:
                    raise utils.ValidationError(
                        'The fallback destination %s is not a valid state.'
                        % fallback.outcome.dest)

                for param_change in fallback.outcome.param_changes:
                    if param_change.name not in self.param_specs:
                        raise utils.ValidationError(
                            'The parameter %s was used in a fallback, but it '
                            'does not exist in this exploration'
                            % param_change.name)

        # Check that state names required by gadgets exist.
        state_names_required_by_gadgets = set(
            self.skin_instance.get_state_names_required_by_gadgets())
        missing_state_names = state_names_required_by_gadgets - set(
            self.states.keys())
        if missing_state_names:
            raise utils.ValidationError(
                'Exploration missing required state%s: %s' % (
                    's' if len(missing_state_names) > 1 else '',
                    ', '.join(sorted(missing_state_names)))
                )

        # Check that GadgetInstances fit the skin and that gadgets are valid.
        self.skin_instance.validate()

        if strict:
            warnings_list = []

            try:
                self._verify_all_states_reachable()
            except utils.ValidationError as e:
                warnings_list.append(unicode(e))

            try:
                self._verify_no_dead_ends()
            except utils.ValidationError as e:
                warnings_list.append(unicode(e))

            if not self.objective:
                warnings_list.append(
                    'An objective must be specified (in the \'Settings\' tab).'
                )

            if not self.language_code:
                warnings_list.append(
                    'A language must be specified (in the \'Settings\' tab).')

            if len(warnings_list) > 0:
                warning_str = ''
                for ind, warning in enumerate(warnings_list):
                    warning_str += '%s. %s ' % (ind + 1, warning)
                raise utils.ValidationError(
                    'Please fix the following issues before saving this '
                    'exploration: %s' % warning_str)

    def _verify_all_states_reachable(self):
        """Verifies that all states are reachable from the initial state."""
        # This queue stores state names.
        processed_queue = []
        curr_queue = [self.init_state_name]

        while curr_queue:
            curr_state_name = curr_queue[0]
            curr_queue = curr_queue[1:]

            if curr_state_name in processed_queue:
                continue

            processed_queue.append(curr_state_name)

            curr_state = self.states[curr_state_name]

            if not curr_state.interaction.is_terminal:
                all_outcomes = curr_state.interaction.get_all_outcomes()
                for outcome in all_outcomes:
                    dest_state = outcome.dest
                    if (dest_state not in curr_queue and
                            dest_state not in processed_queue):
                        curr_queue.append(dest_state)

        if len(self.states) != len(processed_queue):
            unseen_states = list(
                set(self.states.keys()) - set(processed_queue))
            raise utils.ValidationError(
                'The following states are not reachable from the initial '
                'state: %s' % ', '.join(unseen_states))

    def _verify_no_dead_ends(self):
        """Verifies that all states can reach a terminal state without using
        fallbacks.
        """
        # This queue stores state names.
        processed_queue = []
        curr_queue = []

        for (state_name, state) in self.states.iteritems():
            if state.interaction.is_terminal:
                curr_queue.append(state_name)

        while curr_queue:
            curr_state_name = curr_queue[0]
            curr_queue = curr_queue[1:]

            if curr_state_name in processed_queue:
                continue

            processed_queue.append(curr_state_name)

            for (state_name, state) in self.states.iteritems():
                if (state_name not in curr_queue
                        and state_name not in processed_queue):
                    all_outcomes = (
                        state.interaction.get_all_non_fallback_outcomes())
                    for outcome in all_outcomes:
                        if outcome.dest == curr_state_name:
                            curr_queue.append(state_name)
                            break

        if len(self.states) != len(processed_queue):
            dead_end_states = list(
                set(self.states.keys()) - set(processed_queue))
            raise utils.ValidationError(
                'It is impossible to complete the exploration from the '
                'following states: %s' % ', '.join(dead_end_states))

    # Derived attributes of an exploration,
    @property
    def init_state(self):
        """The state which forms the start of this exploration."""
        return self.states[self.init_state_name]

    @property
    def param_specs_dict(self):
        """A dict of param specs, each represented as Python dicts."""
        return {ps_name: ps_val.to_dict()
                for (ps_name, ps_val) in self.param_specs.iteritems()}

    @property
    def param_change_dicts(self):
        """A list of param changes, represented as JSONifiable Python dicts."""
        return [param_change.to_dict() for param_change in self.param_changes]

    @classmethod
    def is_demo_exploration_id(cls, exploration_id):
        """Whether the given exploration id is a demo exploration."""
        return exploration_id in feconf.DEMO_EXPLORATIONS

    @property
    def is_demo(self):
        """Whether the exploration is one of the demo explorations."""
        return self.is_demo_exploration_id(self.id)

    def update_title(self, title):
        self.title = title

    def update_category(self, category):
        self.category = category

    def update_objective(self, objective):
        self.objective = objective

    def update_language_code(self, language_code):
        self.language_code = language_code

    def update_tags(self, tags):
        self.tags = tags

    def update_blurb(self, blurb):
        self.blurb = blurb

    def update_author_notes(self, author_notes):
        self.author_notes = author_notes

    def update_param_specs(self, param_specs_dict):
        self.param_specs = {
            ps_name: param_domain.ParamSpec.from_dict(ps_val)
            for (ps_name, ps_val) in param_specs_dict.iteritems()
        }

    def update_param_changes(self, param_changes_list):
        self.param_changes = [
            param_domain.ParamChange.from_dict(param_change)
            for param_change in param_changes_list
        ]

    def update_init_state_name(self, init_state_name):
        if init_state_name not in self.states:
            raise Exception(
                'Invalid new initial state name: %s; '
                'it is not in the list of states %s for this '
                'exploration.' % (init_state_name, self.states.keys()))
        self.init_state_name = init_state_name

    # Methods relating to states.
    def add_states(self, state_names):
        """Adds multiple states to the exploration."""
        for state_name in state_names:
            if state_name in self.states:
                raise ValueError('Duplicate state name %s' % state_name)

        for state_name in state_names:
            self.states[state_name] = State.create_default_state(state_name)

    def rename_state(self, old_state_name, new_state_name):
        """Renames the given state."""
        if old_state_name not in self.states:
            raise ValueError('State %s does not exist' % old_state_name)
        if (old_state_name != new_state_name and
                new_state_name in self.states):
            raise ValueError('Duplicate state name: %s' % new_state_name)

        if old_state_name == new_state_name:
            return

        self._require_valid_state_name(new_state_name)

        self.states[new_state_name] = copy.deepcopy(
            self.states[old_state_name])
        del self.states[old_state_name]

        if self.init_state_name == old_state_name:
            self.update_init_state_name(new_state_name)

        # Find all destinations in the exploration which equal the renamed
        # state, and change the name appropriately.
        for other_state_name in self.states:
            other_state = self.states[other_state_name]
            other_outcomes = other_state.interaction.get_all_outcomes()
            for outcome in other_outcomes:
                if outcome.dest == old_state_name:
                    outcome.dest = new_state_name

    def delete_state(self, state_name):
        """Deletes the given state."""
        if state_name not in self.states:
            raise ValueError('State %s does not exist' % state_name)

        # Do not allow deletion of initial states.
        if self.init_state_name == state_name:
            raise ValueError('Cannot delete initial state of an exploration.')

        # Find all destinations in the exploration which equal the deleted
        # state, and change them to loop back to their containing state.
        for other_state_name in self.states:
            other_state = self.states[other_state_name]
            all_outcomes = other_state.interaction.get_all_outcomes()
            for outcome in all_outcomes:
                if outcome.dest == state_name:
                    outcome.dest = other_state_name

        del self.states[state_name]

    # Methods relating to gadgets.
    def add_gadget(self, gadget_dict, panel):
        """Adds a gadget to the associated panel."""
        gadget_instance = GadgetInstance(
            gadget_dict['gadget_type'], gadget_dict['gadget_name'],
            gadget_dict['visible_in_states'],
            gadget_dict['customization_args'])

        self.skin_instance.panel_contents_dict[panel].append(
            gadget_instance)

    def rename_gadget(self, old_gadget_name, new_gadget_name):
        """Renames the given gadget."""
        if old_gadget_name not in self.get_all_gadget_names():
            raise ValueError('Gadget %s does not exist.' % old_gadget_name)
        if (old_gadget_name != new_gadget_name and
                new_gadget_name in self.get_all_gadget_names()):
            raise ValueError('Duplicate gadget name: %s' % new_gadget_name)

        if old_gadget_name == new_gadget_name:
            return

        GadgetInstance._validate_gadget_name(new_gadget_name)  # pylint: disable=protected-access

        gadget_instance = self.get_gadget_instance_by_name(old_gadget_name)
        gadget_instance.name = new_gadget_name

    def delete_gadget(self, gadget_name):
        """Deletes the given gadget."""
        if gadget_name not in self.get_all_gadget_names():
            raise ValueError('Gadget %s does not exist.' % gadget_name)

        panel = self._get_panel_for_gadget(gadget_name)
        gadget_index = None
        for index in range(len(
                self.skin_instance.panel_contents_dict[panel])):
            if self.skin_instance.panel_contents_dict[
                    panel][index].name == gadget_name:
                gadget_index = index
                break
        del self.skin_instance.panel_contents_dict[panel][gadget_index]

    def get_gadget_instance_by_name(self, gadget_name):
        """Returns the GadgetInstance with the given name."""
        for gadget_instances in (
                self.skin_instance.panel_contents_dict.itervalues()):
            for gadget_instance in gadget_instances:
                if gadget_instance.name == gadget_name:
                    return gadget_instance
        raise ValueError('Gadget %s does not exist.' % gadget_name)

    def get_all_gadget_names(self):
        """Convenience method to query against current gadget names."""
        gadget_names = set()
        for gadget_instances in (
                self.skin_instance.panel_contents_dict.itervalues()):
            for gadget_instance in gadget_instances:
                gadget_names.add(gadget_instance.name)
        return sorted(gadget_names)

    def _get_panel_for_gadget(self, gadget_name):
        """Returns the panel name for the given GadgetInstance."""
        for panel, gadget_instances in (
                self.skin_instance.panel_contents_dict.iteritems()):
            for gadget_instance in gadget_instances:
                if gadget_instance.name == gadget_name:
                    return panel
        raise ValueError('Gadget %s does not exist.' % gadget_name)

    def _update_gadget_visibilities_for_renamed_state(
            self, old_state_name, new_state_name):
        """Updates the visible_in_states property for gadget instances
        visible in the renamed state."""
        affected_gadget_instances = (
            self._get_gadget_instances_visible_in_state(old_state_name))

        for gadget_instance in affected_gadget_instances:
            # Order within visible_in_states does not affect functionality.
            # It's sorted purely for deterministic testing.
            gadget_instance.visible_in_states.remove(old_state_name)
            gadget_instance.visible_in_states.append(new_state_name)
            gadget_instance.visible_in_states.sort()

    def _update_gadget_visibilities_for_deleted_state(self, state_name):
        """Updates the visible_in_states property for gadget instances
        visible in the deleted state."""
        affected_gadget_instances = (
            self._get_gadget_instances_visible_in_state(state_name))

        for gadget_instance in affected_gadget_instances:
            gadget_instance.visible_in_states.remove(state_name)
            if len(gadget_instance.visible_in_states) == 0:
                raise utils.ValidationError(
                    "Deleting '%s' state leaves '%s' gadget with no visible "
                    'states. This is not currently supported and should be '
                    'handled with editor guidance on the front-end.' % (
                        state_name,
                        gadget_instance.name)
                )

    def _get_gadget_instances_visible_in_state(self, state_name):
        """Helper function to retrieve gadget instances visible in
        a given state."""
        visible_gadget_instances = []
        for gadget_instances in (
                self.skin_instance.panel_contents_dict.itervalues()):
            for gadget_instance in gadget_instances:
                if state_name in gadget_instance.visible_in_states:
                    visible_gadget_instances.append(gadget_instance)
        return visible_gadget_instances

    @classmethod
    def _convert_states_v0_dict_to_v1_dict(cls, states_dict):
        """Converts old states schema to the modern v1 schema. v1 contains the
        schema version 1 and does not contain any old constructs, such as
        widgets. This is a complete migration of everything previous to the
        schema versioning update to the earliest versioned schema.

        Note that the states_dict being passed in is modified in-place.
        """
        # ensure widgets are renamed to be interactions
        for _, state_defn in states_dict.iteritems():
            if 'widget' not in state_defn:
                continue
            state_defn['interaction'] = copy.deepcopy(state_defn['widget'])
            state_defn['interaction']['id'] = copy.deepcopy(
                state_defn['interaction']['widget_id'])
            del state_defn['interaction']['widget_id']
            if 'sticky' in state_defn['interaction']:
                del state_defn['interaction']['sticky']
            del state_defn['widget']
        return states_dict

    @classmethod
    def _convert_states_v1_dict_to_v2_dict(cls, states_dict):
        """Converts from version 1 to 2. Version 1 assumes the existence of an
        implicit 'END' state, but version 2 does not. As a result, the
        conversion process involves introducing a proper ending state for all
        explorations previously designed under this assumption.

        Note that the states_dict being passed in is modified in-place.
        """
        # The name of the implicit END state before the migration. Needed here
        # to migrate old explorations which expect that implicit END state.
        old_end_dest = 'END'

        # Adds an explicit state called 'END' with an EndExploration to replace
        # links other states have to an implicit 'END' state. Otherwise, if no
        # states refer to a state called 'END', no new state will be introduced
        # since it would be isolated from all other states in the graph and
        # create additional warnings for the user. If they were not referring
        # to an 'END' state before, then they would only be receiving warnings
        # about not being able to complete the exploration. The introduction of
        # a real END state would produce additional warnings (state cannot be
        # reached from other states, etc.)
        targets_end_state = False
        has_end_state = False
        for (state_name, sdict) in states_dict.iteritems():
            if not has_end_state and state_name == old_end_dest:
                has_end_state = True

            if not targets_end_state:
                for handler in sdict['interaction']['handlers']:
                    for rule_spec in handler['rule_specs']:
                        if rule_spec['dest'] == old_end_dest:
                            targets_end_state = True
                            break

        # Ensure any explorations pointing to an END state has a valid END
        # state to end with (in case it expects an END state)
        if targets_end_state and not has_end_state:
            states_dict[old_end_dest] = {
                'content': [{
                    'type': 'text',
                    'value': 'Congratulations, you have finished!'
                }],
                'interaction': {
                    'id': 'EndExploration',
                    'customization_args': {
                        'recommendedExplorationIds': {
                            'value': []
                        }
                    },
                    'handlers': [{
                        'name': 'submit',
                        'rule_specs': [{
                            'definition': {
                                'rule_type': 'default'
                            },
                            'dest': old_end_dest,
                            'feedback': [],
                            'param_changes': []
                        }]
                    }],
                },
                'param_changes': []
            }

        return states_dict

    @classmethod
    def _convert_states_v2_dict_to_v3_dict(cls, states_dict):
        """Converts from version 2 to 3. Version 3 introduces a triggers list
        within interactions.

        Note that the states_dict being passed in is modified in-place.
        """
        # Ensure all states interactions have a triggers list.
        for sdict in states_dict.values():
            interaction = sdict['interaction']
            if 'triggers' not in interaction:
                interaction['triggers'] = []

        return states_dict

    @classmethod
    def _convert_states_v3_dict_to_v4_dict(cls, states_dict):
        """Converts from version 3 to 4. Version 4 introduces a new structure
        for rules by organizing them into answer groups instead of handlers.
        This migration involves a 1:1 mapping from rule specs to answer groups
        containing just that single rule. Default rules have their destination
        state name and feedback copied to the default_outcome portion of an
        interaction instance.

        Note that the states_dict being passed in is modified in-place.
        """
        for state_dict in states_dict.values():
            interaction = state_dict['interaction']
            answer_groups = []
            default_outcome = None
            for handler in interaction['handlers']:
                # Ensure the name is 'submit'.
                if 'name' in handler and handler['name'] != 'submit':
                    raise utils.ExplorationConversionError(
                        'Error: Can only convert rules with a name '
                        '\'submit\' in states v3 to v4 conversion process. '
                        'Encountered name: %s' % handler['name'])

                # Each rule spec becomes a new answer group.
                for rule_spec in handler['rule_specs']:
                    group = {}

                    # Rules don't have a rule_type key anymore.
                    is_default_rule = False
                    if 'rule_type' in rule_spec['definition']:
                        rule_type = rule_spec['definition']['rule_type']
                        is_default_rule = (rule_type == 'default')

                        # Ensure the rule type is either default or atomic.
                        if not is_default_rule and rule_type != 'atomic':
                            raise utils.ExplorationConversionError(
                                'Error: Can only convert default and atomic '
                                'rules in states v3 to v4 conversion process. '
                                'Encountered rule of type: %s' % rule_type)

                    # Ensure the subject is answer.
                    if ('subject' in rule_spec['definition'] and
                            rule_spec['definition']['subject'] != 'answer'):
                        raise utils.ExplorationConversionError(
                            'Error: Can only convert rules with an \'answer\' '
                            'subject in states v3 to v4 conversion process. '
                            'Encountered subject: %s'
                            % rule_spec['definition']['subject'])

                    # The rule turns into the group's only rule. Rules do not
                    # have definitions anymore. Do not copy the inputs and name
                    # if it is a default rule.
                    if not is_default_rule:
                        definition = rule_spec['definition']
                        group['rule_specs'] = [{
                            'inputs': copy.deepcopy(definition['inputs']),
                            'rule_type': copy.deepcopy(definition['name'])
                        }]

                    # Answer groups now have an outcome.
                    group['outcome'] = {
                        'dest': copy.deepcopy(rule_spec['dest']),
                        'feedback': copy.deepcopy(rule_spec['feedback']),
                        'param_changes': (
                            copy.deepcopy(rule_spec['param_changes'])
                            if 'param_changes' in rule_spec else [])
                    }

                    if is_default_rule:
                        default_outcome = group['outcome']
                    else:
                        answer_groups.append(group)

            is_terminal = (
                interaction_registry.Registry.get_interaction_by_id(
                    interaction['id']
                ).is_terminal if interaction['id'] is not None else False)
            if not is_terminal:
                interaction['answer_groups'] = answer_groups
                interaction['default_outcome'] = default_outcome
            else:
                # Terminal nodes have no answer groups or outcomes.
                interaction['answer_groups'] = []
                interaction['default_outcome'] = None
            del interaction['handlers']

        return states_dict

    @classmethod
    def _convert_states_v4_dict_to_v5_dict(cls, states_dict):
        """Converts from version 4 to 5. Version 5 removes the triggers list
        within interactions, and replaces it with a fallbacks list.

        Note that the states_dict being passed in is modified in-place.
        """
        # Ensure all states interactions have a fallbacks list.
        for state_dict in states_dict.values():
            interaction = state_dict['interaction']
            if 'triggers' in interaction:
                del interaction['triggers']
            if 'fallbacks' not in interaction:
                interaction['fallbacks'] = []

        return states_dict

    @classmethod
    def _convert_states_v5_dict_to_v6_dict(cls, states_dict):
        """Converts from version 5 to 6. Version 6 introduces a list of
        confirmed unclassified answers. Those are answers which are confirmed
        to be associated with the default outcome during classification.
        """
        for state_dict in states_dict.values():
            interaction = state_dict['interaction']
            if 'confirmed_unclassified_answers' not in interaction:
                interaction['confirmed_unclassified_answers'] = []

        return states_dict

    @classmethod
    def _convert_states_v6_dict_to_v7_dict(cls, states_dict):
        """Converts from version 6 to 7. Version 7 forces all CodeRepl
        interactions to use Python.
        """
        for state_dict in states_dict.values():
            interaction = state_dict['interaction']
            if interaction['id'] == 'CodeRepl':
                interaction['customization_args']['language']['value'] = (
                    'python')

        return states_dict

    @classmethod
    def update_states_from_model(
            cls, versioned_exploration_states, current_states_schema_version):
        """Converts the states blob contained in the given
        versioned_exploration_states dict from current_states_schema_version to
        current_states_schema_version + 1.

        Note that the versioned_exploration_states being passed in is modified
        in-place.
        """
        versioned_exploration_states['states_schema_version'] = (
            current_states_schema_version + 1)

        conversion_fn = getattr(cls, '_convert_states_v%s_dict_to_v%s_dict' % (
            current_states_schema_version, current_states_schema_version + 1))
        versioned_exploration_states['states'] = conversion_fn(
            versioned_exploration_states['states'])

    # The current version of the exploration YAML schema. If any backward-
    # incompatible changes are made to the exploration schema in the YAML
    # definitions, this version number must be changed and a migration process
    # put in place.
    CURRENT_EXP_SCHEMA_VERSION = 10
    LAST_UNTITLED_SCHEMA_VERSION = 9

    @classmethod
    def _convert_v1_dict_to_v2_dict(cls, exploration_dict):
        """Converts a v1 exploration dict into a v2 exploration dict."""
        exploration_dict['schema_version'] = 2
        exploration_dict['init_state_name'] = (
            exploration_dict['states'][0]['name'])

        states_dict = {}
        for state in exploration_dict['states']:
            states_dict[state['name']] = state
            del states_dict[state['name']]['name']
        exploration_dict['states'] = states_dict

        return exploration_dict

    @classmethod
    def _convert_v2_dict_to_v3_dict(cls, exploration_dict):
        """Converts a v2 exploration dict into a v3 exploration dict."""
        exploration_dict['schema_version'] = 3

        exploration_dict['objective'] = ''
        exploration_dict['language_code'] = feconf.DEFAULT_LANGUAGE_CODE
        exploration_dict['skill_tags'] = []
        exploration_dict['blurb'] = ''
        exploration_dict['author_notes'] = ''

        return exploration_dict

    @classmethod
    def _convert_v3_dict_to_v4_dict(cls, exploration_dict):
        """Converts a v3 exploration dict into a v4 exploration dict."""
        exploration_dict['schema_version'] = 4

        for _, state_defn in exploration_dict['states'].iteritems():
            state_defn['interaction'] = copy.deepcopy(state_defn['widget'])
            state_defn['interaction']['id'] = copy.deepcopy(
                state_defn['interaction']['widget_id'])
            del state_defn['interaction']['widget_id']
            del state_defn['interaction']['sticky']
            del state_defn['widget']

        return exploration_dict

    @classmethod
    def _convert_v4_dict_to_v5_dict(cls, exploration_dict):
        """Converts a v4 exploration dict into a v5 exploration dict."""
        exploration_dict['schema_version'] = 5

        # Rename the 'skill_tags' field to 'tags'.
        exploration_dict['tags'] = exploration_dict['skill_tags']
        del exploration_dict['skill_tags']

        exploration_dict['skin_customizations'] = {
            'panels_contents': {
                'bottom': [],
                'left': [],
                'right': []
            }
        }

        return exploration_dict

    @classmethod
    def _convert_v5_dict_to_v6_dict(cls, exploration_dict):
        """Converts a v5 exploration dict into a v6 exploration dict."""
        exploration_dict['schema_version'] = 6

        # Ensure this exploration is up-to-date with states schema v3.
        exploration_dict['states'] = cls._convert_states_v0_dict_to_v1_dict(
            exploration_dict['states'])
        exploration_dict['states'] = cls._convert_states_v1_dict_to_v2_dict(
            exploration_dict['states'])
        exploration_dict['states'] = cls._convert_states_v2_dict_to_v3_dict(
            exploration_dict['states'])

        # Update the states schema version to reflect the above conversions to
        # the states dict.
        exploration_dict['states_schema_version'] = 3

        return exploration_dict

    @classmethod
    def _convert_v6_dict_to_v7_dict(cls, exploration_dict):
        """Converts a v6 exploration dict into a v7 exploration dict."""
        exploration_dict['schema_version'] = 7

        # Ensure this exploration is up-to-date with states schema v4.
        exploration_dict['states'] = cls._convert_states_v3_dict_to_v4_dict(
            exploration_dict['states'])

        # Update the states schema version to reflect the above conversions to
        # the states dict.
        exploration_dict['states_schema_version'] = 4

        return exploration_dict

    @classmethod
    def _convert_v7_dict_to_v8_dict(cls, exploration_dict):
        """Converts a v7 exploration dict into a v8 exploration dict."""
        exploration_dict['schema_version'] = 8

        # Ensure this exploration is up-to-date with states schema v5.
        exploration_dict['states'] = cls._convert_states_v4_dict_to_v5_dict(
            exploration_dict['states'])

        # Update the states schema version to reflect the above conversions to
        # the states dict.
        exploration_dict['states_schema_version'] = 5

        return exploration_dict

    @classmethod
    def _convert_v8_dict_to_v9_dict(cls, exploration_dict):
        """Converts a v8 exploration dict into a v9 exploration dict."""
        exploration_dict['schema_version'] = 9

        # Ensure this exploration is up-to-date with states schema v6.
        exploration_dict['states'] = cls._convert_states_v5_dict_to_v6_dict(
            exploration_dict['states'])

        # Update the states schema version to reflect the above conversions to
        # the states dict.
        exploration_dict['states_schema_version'] = 6

        return exploration_dict

    @classmethod
    def _convert_v9_dict_to_v10_dict(cls, exploration_dict, title, category):
        """Converts a v9 exploration dict into a v10 exploration dict."""

        exploration_dict['schema_version'] = 10

        # From v10 onwards, the title and schema version are stored in the YAML
        # file.
        exploration_dict['title'] = title
        exploration_dict['category'] = category

        # Remove the 'default_skin' property.
        del exploration_dict['default_skin']

        # Upgrade all gadget panel customizations to have exactly one empty
        # bottom panel. This is fine because, for previous schema versions,
        # gadgets functionality had not been released yet.
        exploration_dict['skin_customizations'] = {
            'panels_contents': {
                'bottom': [],
            }
        }

        # Ensure this exploration is up-to-date with states schema v7.
        exploration_dict['states'] = cls._convert_states_v6_dict_to_v7_dict(
            exploration_dict['states'])

        # Update the states schema version to reflect the above conversions to
        # the states dict.
        exploration_dict['states_schema_version'] = 7

        return exploration_dict

    @classmethod
    def _migrate_to_latest_yaml_version(
            cls, yaml_content, title=None, category=None):
        try:
            exploration_dict = utils.dict_from_yaml(yaml_content)
        except Exception as e:
            raise Exception(
                'Please ensure that you are uploading a YAML text file, not '
                'a zip file. The YAML parser returned the following error: %s'
                % e)

        exploration_schema_version = exploration_dict.get('schema_version')
        initial_schema_version = exploration_schema_version
        if exploration_schema_version is None:
            raise Exception('Invalid YAML file: no schema version specified.')
        if not (1 <= exploration_schema_version
                <= cls.CURRENT_EXP_SCHEMA_VERSION):
            raise Exception(
                'Sorry, we can only process v1 to v%s YAML files at '
                'present.' % cls.CURRENT_EXP_SCHEMA_VERSION)
        if exploration_schema_version == 1:
            exploration_dict = cls._convert_v1_dict_to_v2_dict(
                exploration_dict)
            exploration_schema_version = 2

        if exploration_schema_version == 2:
            exploration_dict = cls._convert_v2_dict_to_v3_dict(
                exploration_dict)
            exploration_schema_version = 3

        if exploration_schema_version == 3:
            exploration_dict = cls._convert_v3_dict_to_v4_dict(
                exploration_dict)
            exploration_schema_version = 4

        if exploration_schema_version == 4:
            exploration_dict = cls._convert_v4_dict_to_v5_dict(
                exploration_dict)
            exploration_schema_version = 5

        if exploration_schema_version == 5:
            exploration_dict = cls._convert_v5_dict_to_v6_dict(
                exploration_dict)
            exploration_schema_version = 6

        if exploration_schema_version == 6:
            exploration_dict = cls._convert_v6_dict_to_v7_dict(
                exploration_dict)
            exploration_schema_version = 7

        if exploration_schema_version == 7:
            exploration_dict = cls._convert_v7_dict_to_v8_dict(
                exploration_dict)
            exploration_schema_version = 8

        if exploration_schema_version == 8:
            exploration_dict = cls._convert_v8_dict_to_v9_dict(
                exploration_dict)
            exploration_schema_version = 9

        if exploration_schema_version == 9:
            exploration_dict = cls._convert_v9_dict_to_v10_dict(
                exploration_dict, title, category)
            exploration_schema_version = 10

        return (exploration_dict, initial_schema_version)

    @classmethod
    def from_yaml(cls, exploration_id, yaml_content):
        """Creates and returns exploration from a YAML text string for YAML
        schema versions 10 and later.
        """
        migration_result = cls._migrate_to_latest_yaml_version(yaml_content)
        exploration_dict = migration_result[0]
        initial_schema_version = migration_result[1]

        if (initial_schema_version <=
                cls.LAST_UNTITLED_SCHEMA_VERSION):
            raise Exception(
                'Expected a YAML version >= 10, received: %d' % (
                    initial_schema_version))

        exploration_dict['id'] = exploration_id
        return Exploration.from_dict(exploration_dict)

    @classmethod
    def from_untitled_yaml(cls, exploration_id, title, category, yaml_content):
        """Creates and returns exploration from a YAML text string. This is
        for importing explorations using YAML schema version 9 or earlier.
        """
        migration_result = cls._migrate_to_latest_yaml_version(
            yaml_content, title, category)
        exploration_dict = migration_result[0]
        initial_schema_version = migration_result[1]

        if (initial_schema_version >
                cls.LAST_UNTITLED_SCHEMA_VERSION):
            raise Exception(
                'Expected a YAML version <= 9, received: %d' % (
                    initial_schema_version))

        exploration_dict['id'] = exploration_id
        return Exploration.from_dict(exploration_dict)

    def to_yaml(self):
        exp_dict = self.to_dict()
        exp_dict['schema_version'] = self.CURRENT_EXP_SCHEMA_VERSION

        # The ID is the only property which should not be stored within the
        # YAML representation.
        del exp_dict['id']

        return utils.yaml_from_dict(exp_dict)

    def to_dict(self):
        """Returns a copy of the exploration as a dictionary. It includes all
        necessary information to represent the exploration.
        """
        return copy.deepcopy({
            'id': self.id,
            'title': self.title,
            'category': self.category,
            'author_notes': self.author_notes,
            'blurb': self.blurb,
            'states_schema_version': self.states_schema_version,
            'init_state_name': self.init_state_name,
            'language_code': self.language_code,
            'objective': self.objective,
            'param_changes': self.param_change_dicts,
            'param_specs': self.param_specs_dict,
            'tags': self.tags,
            'skin_customizations': self.skin_instance.to_dict()[
                'skin_customizations'],
            'states': {state_name: state.to_dict()
                       for (state_name, state) in self.states.iteritems()}
        })

    def to_player_dict(self):
        """Returns a copy of the exploration suitable for inclusion in the
        learner view.
        """
        return {
            'init_state_name': self.init_state_name,
            'param_changes': self.param_change_dicts,
            'param_specs': self.param_specs_dict,
            'skin_customizations': self.skin_instance.to_dict()[
                'skin_customizations'],
            'states': {
                state_name: state.to_dict()
                for (state_name, state) in self.states.iteritems()
            },
            'title': self.title,
        }

    def get_gadget_types(self):
        """Get all gadget types used in this exploration."""
        result = set()
        for gadget_instances in (
                self.skin_instance.panel_contents_dict.itervalues()):
            result.update([
                gadget_instance.type for gadget_instance
                in gadget_instances])
        return sorted(result)

    def get_interaction_ids(self):
        """Get all interaction ids used in this exploration."""
        return list(set([
            state.interaction.id for state in self.states.itervalues()]))


class ExplorationSummary(object):
    """Domain object for an Oppia exploration summary."""

    def __init__(self, exploration_id, title, category, objective,
                 language_code, tags, ratings, status,
                 community_owned, owner_ids, editor_ids,
                 viewer_ids, contributor_ids, contributors_summary, version,
                 exploration_model_created_on,
                 exploration_model_last_updated):
        """'ratings' is a dict whose keys are '1', '2', '3', '4', '5' and whose
        values are nonnegative integers representing frequency counts. Note
        that the keys need to be strings in order for this dict to be
        JSON-serializable.
        """

        def _get_thumbnail_image_url(category):
            return '/images/gallery/exploration_background_%s_small.png' % (
                feconf.CATEGORIES_TO_COLORS[category] if
                category in feconf.CATEGORIES_TO_COLORS else
                feconf.DEFAULT_COLOR)

        self.id = exploration_id
        self.title = title
        self.category = category
        self.objective = objective
        self.language_code = language_code
        self.tags = tags
        self.ratings = ratings
        self.status = status
        self.community_owned = community_owned
        self.owner_ids = owner_ids
        self.editor_ids = editor_ids
        self.viewer_ids = viewer_ids
        self.contributor_ids = contributor_ids
        self.contributors_summary = contributors_summary
        self.version = version
        self.exploration_model_created_on = exploration_model_created_on
        self.exploration_model_last_updated = exploration_model_last_updated
        self.thumbnail_image_url = _get_thumbnail_image_url(category)<|MERGE_RESOLUTION|>--- conflicted
+++ resolved
@@ -31,11 +31,6 @@
 from core.domain import gadget_registry
 from core.domain import interaction_registry
 from core.domain import param_domain
-<<<<<<< HEAD
-from core.domain import skins_services
-=======
-from core.domain import rule_domain
->>>>>>> 3df17166
 from core.domain import trigger_registry
 import feconf
 import jinja_utils
