# coding: utf-8
#
# Copyright 2014 The Oppia Authors. All Rights Reserved.
#
# Licensed under the Apache License, Version 2.0 (the "License");
# you may not use this file except in compliance with the License.
# You may obtain a copy of the License at
#
#      http://www.apache.org/licenses/LICENSE-2.0
#
# Unless required by applicable law or agreed to in writing, software
# distributed under the License is distributed on an "AS-IS" BASIS,
# WITHOUT WARRANTIES OR CONDITIONS OF ANY KIND, either express or implied.
# See the License for the specific language governing permissions and
# limitations under the License.

__author__ = 'Jeremy Emerson'

from core.domain import event_services
from core.domain import exp_domain
from core.domain import exp_services
from core.domain import stats_domain
from core.domain import stats_jobs_continuous
from core.domain import stats_services
from core.tests import test_utils
import feconf


class ModifiedStatisticsAggregator(stats_jobs_continuous.StatisticsAggregator):
    """A modified StatisticsAggregator that does not start a new batch
    job when the previous one has finished.
    """
    @classmethod
    def _get_batch_job_manager_class(cls):
        return ModifiedStatisticsMRJobManager

    @classmethod
    def _kickoff_batch_job_after_previous_one_ends(cls):
        pass


class ModifiedStatisticsMRJobManager(
        stats_jobs_continuous.StatisticsMRJobManager):

    @classmethod
    def _get_continuous_computation_class(cls):
        return ModifiedStatisticsAggregator


class AnalyticsEventHandlersUnitTests(test_utils.GenericTestBase):
    """Test the event handlers for analytics events."""

    DEFAULT_RULESPEC_STR = exp_domain.DEFAULT_RULESPEC_STR
    DEFAULT_SESSION_ID = 'session_id'
    DEFAULT_TIME_SPENT = 5.0
    DEFAULT_PARAMS = {}

    def test_record_answer_submitted(self):
        exp = exp_domain.Exploration.create_default_exploration(
            'eid', 'A title', 'A category')
        exp_services.save_new_exploration('fake@user.com', exp)
        state_name = exp.init_state_name

        event_services.AnswerSubmissionEventHandler.record(
            'eid', 1, state_name, 'submit',
            self.DEFAULT_RULESPEC_STR, self.DEFAULT_SESSION_ID,
            self.DEFAULT_TIME_SPENT, self.DEFAULT_PARAMS, 'answer')

        answer_log = stats_domain.StateRuleAnswerLog.get(
            'eid', state_name, self.DEFAULT_RULESPEC_STR)
        self.assertEquals(answer_log.answers, {'answer': 1})

        event_services.AnswerSubmissionEventHandler.record(
            'eid', 1, state_name, 'submit',
            self.DEFAULT_RULESPEC_STR, self.DEFAULT_SESSION_ID,
            self.DEFAULT_TIME_SPENT, self.DEFAULT_PARAMS, 'answer')

        answer_log = stats_domain.StateRuleAnswerLog.get(
            'eid', state_name, self.DEFAULT_RULESPEC_STR)
        self.assertEquals(answer_log.answers, {'answer': 2})

        answer_log = stats_domain.StateRuleAnswerLog.get(
            'eid', state_name, self.DEFAULT_RULESPEC_STR)
        self.assertEquals(answer_log.answers, {'answer': 2})

    def test_resolve_answers_for_default_rule(self):
        exp = exp_domain.Exploration.create_default_exploration(
        'eid', 'A title', 'A category')
        exp_services.save_new_exploration('fake@user.com', exp)
        state_name = exp.init_state_name

        # Submit three answers.
        event_services.AnswerSubmissionEventHandler.record(
            'eid', 1, state_name, 'submit',
            self.DEFAULT_RULESPEC_STR, self.DEFAULT_SESSION_ID,
            self.DEFAULT_TIME_SPENT, self.DEFAULT_PARAMS, 'a1')
        event_services.AnswerSubmissionEventHandler.record(
            'eid', 1, state_name, 'submit',
            self.DEFAULT_RULESPEC_STR, self.DEFAULT_SESSION_ID,
            self.DEFAULT_TIME_SPENT, self.DEFAULT_PARAMS, 'a2')
        event_services.AnswerSubmissionEventHandler.record(
            'eid', 1, state_name, 'submit',
            self.DEFAULT_RULESPEC_STR, self.DEFAULT_SESSION_ID,
            self.DEFAULT_TIME_SPENT, self.DEFAULT_PARAMS, 'a3')

        answer_log = stats_domain.StateRuleAnswerLog.get(
            'eid', state_name, self.DEFAULT_RULESPEC_STR)
        self.assertEquals(
            answer_log.answers, {'a1': 1, 'a2': 1, 'a3': 1})

        # Nothing changes if you try to resolve an invalid answer.
        event_services.DefaultRuleAnswerResolutionEventHandler.record(
            'eid', state_name, ['fake_answer'])
        answer_log = stats_domain.StateRuleAnswerLog.get(
            'eid', state_name, self.DEFAULT_RULESPEC_STR)
        self.assertEquals(
            answer_log.answers, {'a1': 1, 'a2': 1, 'a3': 1})

        # Resolve two answers.
        event_services.DefaultRuleAnswerResolutionEventHandler.record(
            'eid', state_name, ['a1', 'a2'])

        answer_log = stats_domain.StateRuleAnswerLog.get(
            'eid', state_name, self.DEFAULT_RULESPEC_STR)
        self.assertEquals(answer_log.answers, {'a3': 1})

        # Nothing changes if you try to resolve an answer that has already
        # been resolved.
        event_services.DefaultRuleAnswerResolutionEventHandler.record(
            'eid', state_name, ['a1'])
        answer_log = stats_domain.StateRuleAnswerLog.get(
            'eid', state_name, self.DEFAULT_RULESPEC_STR)
        self.assertEquals(answer_log.answers, {'a3': 1})

        # Resolve the last answer.
        event_services.DefaultRuleAnswerResolutionEventHandler.record(
            'eid', state_name, ['a3'])

        answer_log = stats_domain.StateRuleAnswerLog.get(
            'eid', state_name, 'Rule')
        self.assertEquals(answer_log.answers, {})


class StateImprovementsUnitTests(test_utils.GenericTestBase):
    """Test the get_state_improvements() function."""

    DEFAULT_RULESPEC_STR = exp_domain.DEFAULT_RULESPEC_STR
    DEFAULT_SESSION_ID = 'session_id'
    DEFAULT_RULESPEC_STR = exp_domain.DEFAULT_RULESPEC_STR
    DEFAULT_TIME_SPENT = 5.0
    DEFAULT_PARAMS = {}

    def test_get_state_improvements(self):
        exp = exp_domain.Exploration.create_default_exploration(
            'eid', 'A title', 'A category')
        exp_services.save_new_exploration('fake@user.com', exp)

        for ind in range(5):
            event_services.StartExplorationEventHandler.record(
                'eid', 1, exp.init_state_name, 'session_id_%s' % ind,
                {}, feconf.PLAY_TYPE_NORMAL)
            event_services.StateHitEventHandler.record(
                'eid', 1, exp.init_state_name, 'session_id_%s' % ind,
                {}, feconf.PLAY_TYPE_NORMAL)
        event_services.AnswerSubmissionEventHandler.record(
            'eid', 1, exp.init_state_name, 'submit',
            self.DEFAULT_RULESPEC_STR, self.DEFAULT_SESSION_ID,
            self.DEFAULT_TIME_SPENT, self.DEFAULT_PARAMS, '1')
        for _ in range(2):
            event_services.AnswerSubmissionEventHandler.record(
                'eid', 1, exp.init_state_name, 'submit',
                self.DEFAULT_RULESPEC_STR, self.DEFAULT_SESSION_ID,
                self.DEFAULT_TIME_SPENT, self.DEFAULT_PARAMS, '2')
        ModifiedStatisticsAggregator.start_computation()
        self.process_and_flush_pending_tasks()
        with self.swap(
                stats_jobs_continuous.StatisticsAggregator, 'get_statistics',
                ModifiedStatisticsAggregator.get_statistics):
            self.assertEquals(
                stats_services.get_state_improvements('eid', 1), [{
                    'type': 'default',
                    'rank': 3,
                    'state_name': exp.init_state_name
                }])

    def test_single_default_rule_hit(self):
        exp = exp_domain.Exploration.create_default_exploration(
            'eid', 'A title', 'A category')
        exp_services.save_new_exploration('fake@user.com', exp)
        state_name = exp.init_state_name

        event_services.StartExplorationEventHandler.record(
            'eid', 1, state_name, 'session_id', {}, feconf.PLAY_TYPE_NORMAL)
        event_services.StateHitEventHandler.record(
            'eid', 1, state_name, 'session_id', {},
            feconf.PLAY_TYPE_NORMAL)
        event_services.AnswerSubmissionEventHandler.record(
            'eid', 1, state_name, 'submit',
            self.DEFAULT_RULESPEC_STR, 'session_id', self.DEFAULT_TIME_SPENT,
            self.DEFAULT_PARAMS, '1')
        ModifiedStatisticsAggregator.start_computation()
        self.process_and_flush_pending_tasks()
        with self.swap(
                stats_jobs_continuous.StatisticsAggregator, 'get_statistics',
                ModifiedStatisticsAggregator.get_statistics):
            self.assertEquals(
                stats_services.get_state_improvements('eid', 1), [{
                    'type': 'default',
                    'rank': 1,
                    'state_name': exp.init_state_name
                }])

    def test_no_improvement_flag_hit(self):
        self.save_new_valid_exploration(
            'eid', 'fake@user.com', end_state_name='End')
        exp = exp_services.get_exploration_by_id('eid')

        not_default_rule_spec = exp_domain.RuleSpec('Equals', {'x': 'Text'})
        not_default_rule_spec_str = (
            not_default_rule_spec.stringify_classified_rule())
        init_interaction = exp.init_state.interaction
        init_interaction.answer_groups.append(exp_domain.AnswerGroup(
            exp_domain.Outcome(exp.init_state_name, [], {}),
            [not_default_rule_spec]))
        init_interaction.default_outcome = exp_domain.Outcome(
            'End', [], {})
        exp_services._save_exploration('fake@user.com', exp, '', [])

        event_services.AnswerSubmissionEventHandler.record(
            'eid', 1, exp.init_state_name, 'submit',
            not_default_rule_spec_str, self.DEFAULT_SESSION_ID,
            self.DEFAULT_TIME_SPENT, self.DEFAULT_PARAMS, '1')
        self.assertEquals(stats_services.get_state_improvements('eid', 1), [])

    def test_incomplete_and_default_flags(self):
        exp = exp_domain.Exploration.create_default_exploration(
            'eid', 'A title', 'A category')
        exp_services.save_new_exploration('fake@user.com', exp)
        state_name = exp.init_state_name

        # Fail to answer twice.
        for i in range(2):
            event_services.StartExplorationEventHandler.record(
                'eid', 1, state_name, 'session_id %d' % i, {},
                feconf.PLAY_TYPE_NORMAL)
            event_services.StateHitEventHandler.record(
                'eid', 1, state_name, 'session_id %d' % i,
                {}, feconf.PLAY_TYPE_NORMAL)
            event_services.MaybeLeaveExplorationEventHandler.record(
                'eid', 1, state_name, 'session_id %d' % i, 10.0, {},
                feconf.PLAY_TYPE_NORMAL)

        # Hit the default rule once.
        event_services.StateHitEventHandler.record(
            'eid', 1, state_name, 'session_id 3', {}, feconf.PLAY_TYPE_NORMAL)
        event_services.AnswerSubmissionEventHandler.record(
            'eid', 1, state_name, 'submit',
            self.DEFAULT_RULESPEC_STR, 'session_id 3',
            self.DEFAULT_TIME_SPENT, self.DEFAULT_PARAMS, '1')

        # The result should be classified as incomplete.
        ModifiedStatisticsAggregator.start_computation()
        self.process_and_flush_pending_tasks()
        with self.swap(
                stats_jobs_continuous.StatisticsAggregator, 'get_statistics',
                ModifiedStatisticsAggregator.get_statistics):
            self.assertEquals(
                stats_services.get_state_improvements('eid', 1), [{
                    'rank': 2,
                    'type': 'incomplete',
                    'state_name': state_name
                }])

        # Now hit the default two more times. The result should be classified
        # as default.
        for i in range(2):
            event_services.StateHitEventHandler.record(
                'eid', 1, state_name, 'session_id',
                {}, feconf.PLAY_TYPE_NORMAL)
            event_services.AnswerSubmissionEventHandler.record(
<<<<<<< HEAD
                'eid', 1, state_name, 'submit',
                self.DEFAULT_RULESPEC_STR, 'session_id',
                self.DEFAULT_TIME_SPENT, self.DEFAULT_PARAMS, '1')
        with self.swap(stats_jobs.StatisticsAggregator, 'get_statistics',
                       ModifiedStatisticsAggregator.get_statistics):
=======
                'eid', 1, state_name, self.DEFAULT_RULESPEC_STR, '1')
        with self.swap(
                stats_jobs_continuous.StatisticsAggregator, 'get_statistics',
                ModifiedStatisticsAggregator.get_statistics):
>>>>>>> 747bd5f0
            self.assertEquals(
                stats_services.get_state_improvements('eid', 1), [{
                    'rank': 3,
                    'type': 'default',
                    'state_name': state_name
                }])

    def test_two_state_default_hit(self):
        self.save_new_default_exploration('eid', 'fake@user.com')
        exp = exp_services.get_exploration_by_id('eid')

        FIRST_STATE_NAME = exp.init_state_name
        SECOND_STATE_NAME = 'State 2'
        exp_services.update_exploration('fake@user.com', 'eid', [{
            'cmd': 'edit_state_property',
            'state_name': FIRST_STATE_NAME,
            'property_name': 'widget_id',
            'new_value': 'TextInput',
        }, {
            'cmd': 'add_state',
            'state_name': SECOND_STATE_NAME,
        }, {
            'cmd': 'edit_state_property',
            'state_name': SECOND_STATE_NAME,
            'property_name': 'widget_id',
            'new_value': 'TextInput',
        }], 'Add new state')

        # Hit the default rule of state 1 once, and the default rule of state 2
        # twice. Note that both rules are self-loops.
        event_services.StartExplorationEventHandler.record(
            'eid', 2, FIRST_STATE_NAME, 'session_id', {},
            feconf.PLAY_TYPE_NORMAL)
        event_services.StateHitEventHandler.record(
            'eid', 2, FIRST_STATE_NAME, 'session_id',
            {}, feconf.PLAY_TYPE_NORMAL)
        event_services.AnswerSubmissionEventHandler.record(
            'eid', 2, FIRST_STATE_NAME, 'submit',
            self.DEFAULT_RULESPEC_STR, 'session_id',
            self.DEFAULT_TIME_SPENT, self.DEFAULT_PARAMS, '1')

        for i in range(2):
            event_services.StateHitEventHandler.record(
                'eid', 2, SECOND_STATE_NAME, 'session_id',
                {}, feconf.PLAY_TYPE_NORMAL)
            event_services.AnswerSubmissionEventHandler.record(
                'eid', 2, SECOND_STATE_NAME, 'submit',
                self.DEFAULT_RULESPEC_STR, 'session_id',
                self.DEFAULT_TIME_SPENT, self.DEFAULT_PARAMS, '1')
        ModifiedStatisticsAggregator.start_computation()
        self.process_and_flush_pending_tasks()
<<<<<<< HEAD
        with self.swap(stats_jobs.StatisticsAggregator, 'get_statistics',
                       ModifiedStatisticsAggregator.get_statistics):
            states = stats_services.get_state_improvements('eid', 2)
=======
        with self.swap(
                stats_jobs_continuous.StatisticsAggregator, 'get_statistics',
                ModifiedStatisticsAggregator.get_statistics):
            states = stats_services.get_state_improvements('eid', 1)
>>>>>>> 747bd5f0
        self.assertEquals(states, [{
            'rank': 2,
            'type': 'default',
            'state_name': SECOND_STATE_NAME
        }, {
            'rank': 1,
            'type': 'default',
            'state_name': FIRST_STATE_NAME
        }])

        # Hit the default rule of state 1 two more times.
        for i in range(2):
            event_services.StateHitEventHandler.record(
                'eid', 1, FIRST_STATE_NAME, 'session_id',
                {}, feconf.PLAY_TYPE_NORMAL)
            event_services.AnswerSubmissionEventHandler.record(
                'eid', 1, FIRST_STATE_NAME, 'submit',
                self.DEFAULT_RULESPEC_STR, 'session_id',
                self.DEFAULT_TIME_SPENT, self.DEFAULT_PARAMS, '1')

<<<<<<< HEAD
        with self.swap(stats_jobs.StatisticsAggregator, 'get_statistics',
                       ModifiedStatisticsAggregator.get_statistics):
            states = stats_services.get_state_improvements('eid', 2)
=======
        with self.swap(
                stats_jobs_continuous.StatisticsAggregator, 'get_statistics',
                ModifiedStatisticsAggregator.get_statistics):
            states = stats_services.get_state_improvements('eid', 1)
>>>>>>> 747bd5f0
        self.assertEquals(states, [{
            'rank': 3,
            'type': 'default',
            'state_name': FIRST_STATE_NAME
        }, {
            'rank': 2,
            'type': 'default',
            'state_name': SECOND_STATE_NAME
        }])


class UnresolvedAnswersTests(test_utils.GenericTestBase):
    """Test the unresolved answers methods."""

    DEFAULT_RULESPEC_STR = exp_domain.DEFAULT_RULESPEC_STR
    DEFAULT_SESSION_ID = 'session_id'
    DEFAULT_TIME_SPENT = 5.0
    DEFAULT_PARAMS = {}

    def test_get_top_unresolved_answers(self):
        exp = exp_domain.Exploration.create_default_exploration(
            'eid', 'title', 'category')
        exp_services.save_new_exploration('user_id', exp)
        state_name = exp.init_state_name

        self.assertEquals(
            stats_services.get_top_unresolved_answers_for_default_rule(
                'eid', state_name), {})

        event_services.AnswerSubmissionEventHandler.record(
            'eid', 1, state_name, 'submit',
            self.DEFAULT_RULESPEC_STR, 'session', self.DEFAULT_TIME_SPENT,
            self.DEFAULT_PARAMS, 'a1')
        self.assertEquals(
            stats_services.get_top_unresolved_answers_for_default_rule(
                'eid', state_name), {'a1': 1})

        event_services.AnswerSubmissionEventHandler.record(
            'eid', 1, state_name, 'submit',
            self.DEFAULT_RULESPEC_STR, 'session', self.DEFAULT_TIME_SPENT,
            self.DEFAULT_PARAMS, 'a1')
        self.assertEquals(
            stats_services.get_top_unresolved_answers_for_default_rule(
                'eid', state_name), {'a1': 2})

        event_services.DefaultRuleAnswerResolutionEventHandler.record(
            'eid', state_name, ['a1'])
        self.assertEquals(
            stats_services.get_top_unresolved_answers_for_default_rule(
                'eid', state_name), {})


class EventLogEntryTests(test_utils.GenericTestBase):
    """Test for the event log creation."""

    def test_create_events(self):
        """Basic test that makes sure there are no exceptions thrown."""
        event_services.StartExplorationEventHandler.record(
            'eid', 2, 'state', 'session', {}, feconf.PLAY_TYPE_NORMAL)
        event_services.MaybeLeaveExplorationEventHandler.record(
            'eid', 2, 'state', 'session', 27.2, {}, feconf.PLAY_TYPE_NORMAL)<|MERGE_RESOLUTION|>--- conflicted
+++ resolved
@@ -278,18 +278,12 @@
                 'eid', 1, state_name, 'session_id',
                 {}, feconf.PLAY_TYPE_NORMAL)
             event_services.AnswerSubmissionEventHandler.record(
-<<<<<<< HEAD
                 'eid', 1, state_name, 'submit',
                 self.DEFAULT_RULESPEC_STR, 'session_id',
                 self.DEFAULT_TIME_SPENT, self.DEFAULT_PARAMS, '1')
-        with self.swap(stats_jobs.StatisticsAggregator, 'get_statistics',
-                       ModifiedStatisticsAggregator.get_statistics):
-=======
-                'eid', 1, state_name, self.DEFAULT_RULESPEC_STR, '1')
-        with self.swap(
-                stats_jobs_continuous.StatisticsAggregator, 'get_statistics',
-                ModifiedStatisticsAggregator.get_statistics):
->>>>>>> 747bd5f0
+        with self.swap(
+                stats_jobs_continuous.StatisticsAggregator, 'get_statistics',
+                ModifiedStatisticsAggregator.get_statistics):
             self.assertEquals(
                 stats_services.get_state_improvements('eid', 1), [{
                     'rank': 3,
@@ -341,16 +335,10 @@
                 self.DEFAULT_TIME_SPENT, self.DEFAULT_PARAMS, '1')
         ModifiedStatisticsAggregator.start_computation()
         self.process_and_flush_pending_tasks()
-<<<<<<< HEAD
-        with self.swap(stats_jobs.StatisticsAggregator, 'get_statistics',
-                       ModifiedStatisticsAggregator.get_statistics):
+        with self.swap(
+                stats_jobs_continuous.StatisticsAggregator, 'get_statistics',
+                ModifiedStatisticsAggregator.get_statistics):
             states = stats_services.get_state_improvements('eid', 2)
-=======
-        with self.swap(
-                stats_jobs_continuous.StatisticsAggregator, 'get_statistics',
-                ModifiedStatisticsAggregator.get_statistics):
-            states = stats_services.get_state_improvements('eid', 1)
->>>>>>> 747bd5f0
         self.assertEquals(states, [{
             'rank': 2,
             'type': 'default',
@@ -371,16 +359,10 @@
                 self.DEFAULT_RULESPEC_STR, 'session_id',
                 self.DEFAULT_TIME_SPENT, self.DEFAULT_PARAMS, '1')
 
-<<<<<<< HEAD
-        with self.swap(stats_jobs.StatisticsAggregator, 'get_statistics',
-                       ModifiedStatisticsAggregator.get_statistics):
+        with self.swap(
+                stats_jobs_continuous.StatisticsAggregator, 'get_statistics',
+                ModifiedStatisticsAggregator.get_statistics):
             states = stats_services.get_state_improvements('eid', 2)
-=======
-        with self.swap(
-                stats_jobs_continuous.StatisticsAggregator, 'get_statistics',
-                ModifiedStatisticsAggregator.get_statistics):
-            states = stats_services.get_state_improvements('eid', 1)
->>>>>>> 747bd5f0
         self.assertEquals(states, [{
             'rank': 3,
             'type': 'default',
