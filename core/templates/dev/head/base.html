--- conflicted
+++ resolved
@@ -277,20 +277,10 @@
 
       {{ include_js_file('services/activeInputData.js') }}
       {{ include_js_file('services/warningsData.js') }}
-<<<<<<< HEAD
+
+      {{ include_js_file('components/ObjectEditorDirective.js') }}
       {{ include_js_file('services/explorationContextService.js') }}
-      {{ include_js_file('components/autocomplete.js') }}
-      {{ include_js_file('components/visualizations.js') }}
-      {{ include_js_file('base.js') }}
-      {{ include_js_file('/expressions/evaluator.js') }}
-      {{ include_js_file('/expressions/parser.js') }}
-      {{ include_js_file('components/objectEditor.js') }}
-      {{ include_js_file('components/ratings.js')}}
-      {{ include_js_file('components/explorationSummaryTile.js') }}
-=======
-
       {{ include_js_file('components/ExplorationSummaryTileDirective.js') }}
-      {{ include_js_file('components/ObjectEditorDirective.js') }}
       {{ include_js_file('components/RatingComputationService.js')}}
       {{ include_js_file('components/RatingDisplayDirective.js')}}
       {{ include_js_file('components/Select2DropdownDirective.js') }}
@@ -299,7 +289,6 @@
       {{ include_js_file('expressions/evaluator.js') }}
       {{ include_js_file('expressions/parser.js') }}
 
->>>>>>> fd546504
       {{ OBJECT_EDITORS_JS }}
     </script>
 
