--- conflicted
+++ resolved
@@ -788,11 +788,7 @@
 .oppia-navbar-button-container > .dropdown-menu > li > a {
   white-space: normal;
 }
-<<<<<<< HEAD
-.btn.oppia-navbar-add-exploration-button {
-=======
 .btn.oppia-navbar-button {
->>>>>>> d2df6203
   background-color: rgba(0,0,0,0.2);
   color: rgba(255,255,255,1.0);
   font-family: "Capriola", "Roboto", Arial, sans-serif;
@@ -801,14 +797,9 @@
   margin-left: 5px;
   text-transform: uppercase;
 }
-<<<<<<< HEAD
-.btn.oppia-navbar-add-exploration-button:hover {
-  background-color: rgba(0,0,0,0.3);
-=======
 .btn.oppia-navbar-button:hover {
   background-color: rgba(5, 190, 178, 1);
   color: rgba(255,255,255,1);
->>>>>>> d2df6203
 }
 
 @media (max-width: 1050px) {
