# coding: utf-8
#
# Copyright 2014 The Oppia Authors. All Rights Reserved.
#
# Licensed under the Apache License, Version 2.0 (the "License");
# you may not use this file except in compliance with the License.
# You may obtain a copy of the License at
#
#      http://www.apache.org/licenses/LICENSE-2.0
#
# Unless required by applicable law or agreed to in writing, software
# distributed under the License is distributed on an "AS-IS" BASIS,
# WITHOUT WARRANTIES OR CONDITIONS OF ANY KIND, either express or implied.
# See the License for the specific language governing permissions and
# limitations under the License.

"""Base class for defining interactions.

A note on terminology: state_customization_args refers to the values of
customization args that are provided by an exploration editor. They are
formatted as

    {ca_name: {value: ca_value}}

On the other hand, interaction.customization_args refers to a combination of
the interaction customization arg spec and the value used. It is a list of
dicts, each representing a customization arg -- viz.:

    [{
        'name': ca_name,
        'value': ca_value,
        'default_value': ...,
        ...
    }]
"""

import copy
import json
import os

from core.domain import obj_services
from core.domain import visualization_registry
from extensions import domain
from extensions.objects.models import objects
import feconf
import jinja_utils
import utils

# Indicates that the learner view of the interaction should be displayed in the
# context of the conversation.
DISPLAY_MODE_INLINE = 'inline'
# Indicates that the learner view of the interaction should be displayed as a
# separate object from the conversation.
DISPLAY_MODE_SUPPLEMENTAL = 'supplemental'

ALLOWED_DISPLAY_MODES = [DISPLAY_MODE_SUPPLEMENTAL, DISPLAY_MODE_INLINE]


class BaseInteraction(object):
    """Base interaction definition class.

    This class is not meant to be user-editable. The only methods on it should
    be get()-type methods.

    Note that all interactions should also include a thumbnail image of size
    178 x 146 pixels. This image will be shown in the interaction selector.
    """

    # The human-readable name of the interaction. Overridden in subclasses.
    name = ''
    # A description of the interaction. Overridden in subclasses.
    description = ''
    # Describes how the interaction should be displayed -- either within the
    # conversation ('inline'), or as a separate object ('supplemental'). In the
    # latter case, the interaction instance is reused if two adjacent states
    # have the same interaction id.
    display_mode = ''
    # Whether this interaction should be considered terminal, i.e. it ends
    # the exploration. Defaults to False.
    is_terminal = False
    # Whether the interaction has only one possible answer.
    is_linear = False
    # Whether this interaction supports training and statistical classification.
    is_trainable = False
    # Whether this interaction supports the string classifier.
    # TODO(chiangs): remove once classifier_services is generalized.
    is_string_classifier_trainable = False
    # Additional JS library dependencies that should be loaded in pages
    # containing this interaction. These should correspond to names of files in
    # feconf.DEPENDENCIES_TEMPLATES_DIR. Overridden in subclasses.
    _dependency_ids = []
    # The type of answer (as a string) accepted by this interaction, e.g.
    # 'CodeEvaluation'. This should be None for linear and terminal
    # interactions.
    answer_type = None
    # Customization arg specifications for the component, including their
    # descriptions, schemas and default values. Overridden in subclasses.
    _customization_arg_specs = []
    # Specs for desired visualizations of recorded state answers. Overridden
    # in subclasses.
    _answer_visualization_specs = []
    # Auxiliary calculations supported by this interaction, but not used for
    # visualization.
    _auxiliary_calculation_ids = []
    # Instructions for using this interaction, to be shown to the learner. Only
    # relevant for supplemental interactions.
    instructions = None
    # Instructions for using this interaction, to be shown to the learner. Only
    # shows up when view port is narrow. Only relevent for supplemental
    # interactions.
    narrow_instructions = None
    # Whether the answer is long, and would benefit from being summarized.
    needs_summary = False
    # The heading for the 'default outcome' section in the editor. This should
    # be None unless the interaction is linear and non-terminal.
    default_outcome_heading = None

    # Temporary cache for the rule definitions.
    _cached_rules_dict = None

    @property
    def id(self):
        return self.__class__.__name__

    @property
    def customization_arg_specs(self):
        return [
            domain.CustomizationArgSpec(**cas)
            for cas in self._customization_arg_specs]

    @property
    def answer_visualization_specs(self):
        return self._answer_visualization_specs

    @property
    def answer_visualizations(self):
        result = []
        for spec in self._answer_visualization_specs:
            factory_cls = (
                visualization_registry.Registry.get_visualization_class(
                    spec['id']))
            result.append(factory_cls(spec['calculation_id'], spec['options']))
        return result

    @property
    def answer_calculation_ids(self):
        visualizations = self.answer_visualizations
        return set(
            [visualization.calculation_id for visualization in visualizations]
            + self._auxiliary_calculation_ids)

    @property
    def dependency_ids(self):
        return copy.deepcopy(self._dependency_ids)

    def normalize_answer(self, answer):
        """Normalizes a learner's input to this interaction."""
        if self.answer_type is None:
            return None
        else:
            return obj_services.Registry.get_object_class_by_type(
                self.answer_type).normalize(answer)

    @property
<<<<<<< HEAD
=======
    def _stats_log_template(self):
        """The template for reader responses in the stats log."""
        try:
            return utils.get_file_contents(os.path.join(
                feconf.INTERACTIONS_DIR, self.id, 'stats_response.html'))
        except IOError:
            return '{{answer}}'

    @property
    def rules_dict(self):
        """A dict of rule names to rule properties."""
        if self._cached_rules_dict is not None:
            return self._cached_rules_dict

        rules_index_dict = json.loads(
            utils.get_file_contents(feconf.RULES_DESCRIPTIONS_FILE_PATH))
        self._cached_rules_dict = rules_index_dict[self.id]

        return self._cached_rules_dict

    @property
    def _rule_description_strings(self):
        return {
            rule_name: self.rules_dict[rule_name]['description']
            for rule_name in self.rules_dict
        }

    @property
>>>>>>> 8ae83278
    def html_body(self):
        """The HTML code containing directives and templates for the
        interaction. This contains everything needed to display the interaction
        once the necessary attributes are supplied.

        Each interaction has two directive/template pairs, one for the
        interaction itself and the other for displaying the learner's response
        in a read-only view after it has been submitted.
        """
        html_templates = utils.get_file_contents(os.path.join(
            feconf.INTERACTIONS_DIR, self.id, '%s.html' % self.id))
        return jinja_utils.interpolate_cache_slug('%s' % html_templates)

    @property
    def validator_html(self):
        """The HTML code containing validators for the interaction's
        customization_args and submission handler.
        """
        return (
            '<script>%s</script>\n' %
            utils.get_file_contents(os.path.join(
                feconf.INTERACTIONS_DIR, self.id, 'validator.js')))

    def to_dict(self):
        """Gets a dict representing this interaction. Only default values are
        provided.
        """
        return {
            'id': self.id,
            'name': self.name,
            'description': self.description,
            'display_mode': self.display_mode,
            'is_terminal': self.is_terminal,
            'is_trainable': self.is_trainable,
            'is_string_classifier_trainable':
                self.is_string_classifier_trainable,
            'is_linear': self.is_linear,
            'needs_summary': self.needs_summary,
            'customization_arg_specs': [{
                'name': ca_spec.name,
                'description': ca_spec.description,
                'default_value': ca_spec.default_value,
                'schema': ca_spec.schema,
            } for ca_spec in self.customization_arg_specs],
            'instructions': self.instructions,
            'narrow_instructions': self.narrow_instructions,
            'default_outcome_heading': self.default_outcome_heading,
            'rule_descriptions': self._rule_description_strings,
        }

    def get_rule_description(self, rule_name):
        """Gets a rule description, given its name."""
        if rule_name not in self.rules_dict:
            raise Exception('Could not find rule with name %s' % rule_name)
        else:
            return self.rules_dict[rule_name]['description']

    def get_rule_param_list(self, rule_name):
        """Gets the parameter list for a given rule."""
        description = self.get_rule_description(rule_name)

<<<<<<< HEAD
    def get_rule_by_name(self, rule_name):
        """Gets a rule given its name."""
        try:
            return next(
                r for r in self.rules if r.__name__ == rule_name)
        except StopIteration:
            raise Exception('Could not find rule with name %s' % rule_name)
=======
        param_list = []
        while description.find('{{') != -1:
            opening_index = description.find('{{')
            description = description[opening_index + 2:]

            bar_index = description.find('|')
            param_name = description[:bar_index]
            description = description[bar_index + 1:]

            closing_index = description.find('}}')
            normalizer_string = description[:closing_index]
            description = description[closing_index + 2:]

            param_list.append(
                (param_name, getattr(objects, normalizer_string))
            )

        return param_list

    def get_rule_param_type(self, rule_name, rule_param_name):
        """Gets the parameter type for a given rule parameter name."""
        rule_param_list = self.get_rule_param_list(rule_name)

        for rule_name, rule_type in rule_param_list:
            if rule_name == rule_param_name:
                return rule_type
        raise Exception(
            'Rule %s has no param called %s' % (rule_name, rule_param_name))

    def get_stats_log_html(self, state_customization_args, answer):
        """Gets the HTML for recording a learner's response in the stats log.

        Returns an HTML string.
        """
        customization_args = {
            ca_spec.name: (
                state_customization_args[ca_spec.name]['value']
                if ca_spec.name in state_customization_args
                else ca_spec.default_value
            ) for ca_spec in self.customization_arg_specs
        }
        customization_args['answer'] = answer

        return jinja_utils.parse_string(
            self._stats_log_template, customization_args, autoescape=False)
>>>>>>> 8ae83278
<|MERGE_RESOLUTION|>--- conflicted
+++ resolved
@@ -162,17 +162,6 @@
                 self.answer_type).normalize(answer)
 
     @property
-<<<<<<< HEAD
-=======
-    def _stats_log_template(self):
-        """The template for reader responses in the stats log."""
-        try:
-            return utils.get_file_contents(os.path.join(
-                feconf.INTERACTIONS_DIR, self.id, 'stats_response.html'))
-        except IOError:
-            return '{{answer}}'
-
-    @property
     def rules_dict(self):
         """A dict of rule names to rule properties."""
         if self._cached_rules_dict is not None:
@@ -192,7 +181,6 @@
         }
 
     @property
->>>>>>> 8ae83278
     def html_body(self):
         """The HTML code containing directives and templates for the
         interaction. This contains everything needed to display the interaction
@@ -254,15 +242,6 @@
         """Gets the parameter list for a given rule."""
         description = self.get_rule_description(rule_name)
 
-<<<<<<< HEAD
-    def get_rule_by_name(self, rule_name):
-        """Gets a rule given its name."""
-        try:
-            return next(
-                r for r in self.rules if r.__name__ == rule_name)
-        except StopIteration:
-            raise Exception('Could not find rule with name %s' % rule_name)
-=======
         param_list = []
         while description.find('{{') != -1:
             opening_index = description.find('{{')
@@ -290,22 +269,4 @@
             if rule_name == rule_param_name:
                 return rule_type
         raise Exception(
-            'Rule %s has no param called %s' % (rule_name, rule_param_name))
-
-    def get_stats_log_html(self, state_customization_args, answer):
-        """Gets the HTML for recording a learner's response in the stats log.
-
-        Returns an HTML string.
-        """
-        customization_args = {
-            ca_spec.name: (
-                state_customization_args[ca_spec.name]['value']
-                if ca_spec.name in state_customization_args
-                else ca_spec.default_value
-            ) for ca_spec in self.customization_arg_specs
-        }
-        customization_args['answer'] = answer
-
-        return jinja_utils.parse_string(
-            self._stats_log_template, customization_args, autoescape=False)
->>>>>>> 8ae83278
+            'Rule %s has no param called %s' % (rule_name, rule_param_name))