--- conflicted
+++ resolved
@@ -396,8 +396,4 @@
                     schema_utils_test.validate_schema(member.SCHEMA)
                     count += 1
 
-<<<<<<< HEAD
-        self.assertEquals(count, 22)
-=======
-        self.assertEquals(count, 25)
->>>>>>> 50cd1914
+        self.assertEquals(count, 26)